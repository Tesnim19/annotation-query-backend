<<<<<<< HEAD
hyperon==0.1.7
Flask == 3.0.3
Werkzeug==3.0.2
biocypher>=0.5.4
python-dotenv==1.0.1
PyYAML==6.0.1
flask-cors == 4.0.1
Flask-Mail ==0.10.0
openpyxl == 3.1.5
PyJWT == 2.9.0
pymongoose == 1.3.8
openai == 1.51.2
pytest == 8.3.3
=======
hyperon==0.1.7
Flask == 3.0.3
Werkzeug==3.0.2
biocypher>=0.5.4
python-dotenv==1.0.1
PyYAML==6.0.1
flask-cors == 4.0.1
Flask-Mail ==0.10.0
openpyxl == 3.1.5 
>>>>>>> 31b69a34
<|MERGE_RESOLUTION|>--- conflicted
+++ resolved
@@ -1,18 +1,3 @@
-<<<<<<< HEAD
-hyperon==0.1.7
-Flask == 3.0.3
-Werkzeug==3.0.2
-biocypher>=0.5.4
-python-dotenv==1.0.1
-PyYAML==6.0.1
-flask-cors == 4.0.1
-Flask-Mail ==0.10.0
-openpyxl == 3.1.5
-PyJWT == 2.9.0
-pymongoose == 1.3.8
-openai == 1.51.2
-pytest == 8.3.3
-=======
 hyperon==0.1.7
 Flask == 3.0.3
 Werkzeug==3.0.2
@@ -22,4 +7,7 @@
 flask-cors == 4.0.1
 Flask-Mail ==0.10.0
 openpyxl == 3.1.5 
->>>>>>> 31b69a34
+PyJWT == 2.9.0
+pymongoose == 1.3.8
+openai == 1.51.2
+pytest == 8.3.3