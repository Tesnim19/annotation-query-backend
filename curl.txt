--- conflicted
+++ resolved
@@ -1,114 +1,3 @@
-<<<<<<< HEAD
-curl -X GET http://localhost:5000/nodes 
-
-curl -X GET http://localhost:5000/edges
-
-curl -X GET http://localhost:5000/relations/gene
-
-curl -X POST http://localhost:5000/query -H "Content-Type: application/json" -d '{
-  "requests": {
-    "nodes": [
-      {
-        "node_id": "n1",
-        "id": "",
-        "type": "gene",
-        "properties": {}
-      },
-      {
-        "node_id": "n2",
-        "id": "",
-        "type": "transcript",
-        "properties": {}
-      },
-      {
-        "node_id": "n3",
-        "id": "",
-        "type": "protein",
-          "properties": {
-          "protein_name": "MKKS"
-        }
-      },
-      {
-        "node_id": "n4",
-        "id": "",
-        "type": "protein",
-          "properties": {
-          "protein_name": "MKKS"
-        }
-      }
-    ],
-    "predicates": [
-      {
-        "type": "transcribed to",
-        "source": "n1",
-        "target": "n2"
-      },
-      {
-        "type": "translates to",
-        "source": "n2",
-        "target": "n3"
-      }
-    ]
-  }
-}'
-
-
-curl --location 'http://localhost:5000/query' \
---header 'Content-Type: application/json' \
---data '{
-  "requests": {
-    "nodes": [
-      {
-        "node_id": "n1",
-        "id": "",
-        "type": "gene",
-        "properties": {
-          "gene_type": "protein_coding"
-        }
-      },
-      {
-        "node_id": "n2",
-        "id": "",
-        "type": "transcript",
-        "properties": {}
-      },
-      {
-	"node_id": "n3",
-        "id": "",
-        "type": "protein",
-        "properties": {
-          "protein_name": "ANKE1"
-        }
-      }
-    ],
-    "predicates": [
-      {
-        "type": "transcribed to",
-        "source": "n1",
-        "target": "n2"
-      }
-   ]
-  }
-}'
-
-curl --location 'http://localhost:5000/query' --header 'Content-Type: application/json' --data '{
-  "requests": {
-    "nodes": [
-      {
-        "node_id": "n1",
-        "id": "",
-        "type": "gene",
-        "properties": {
-          "gene_type": "protein_coding"
-        }
-      }
-    ],
-    "predicates": []
-  }
-}'
-
-
-=======
 curl -X GET http://localhost:5000/nodes 
 
 curl -X GET http://localhost:5000/edges
@@ -217,4 +106,3 @@
   }
 }'
 
->>>>>>> 31b69a34
