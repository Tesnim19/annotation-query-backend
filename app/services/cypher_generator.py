<<<<<<< HEAD
from typing import List
import logging
from dotenv import load_dotenv
import neo4j
from app.services.query_generator_interface import QueryGeneratorInterface
from neo4j import GraphDatabase
import glob
import os
from neo4j.graph import Node, Relationship

load_dotenv()

# Configure logging
logging.basicConfig(level=logging.INFO)
logger = logging.getLogger(__name__)

class CypherQueryGenerator(QueryGeneratorInterface):
    def __init__(self, dataset_path: str):
        self.driver = GraphDatabase.driver(
            os.getenv('NEO4J_URI'),
            auth=(os.getenv('NEO4J_USERNAME'), os.getenv('NEO4J_PASSWORD'))
        )
        # self.dataset_path = dataset_path
        # self.load_dataset(self.dataset_path)

    def close(self):
        self.driver.close()

    def load_dataset(self, path: str) -> None:
        if not os.path.exists(path):
            raise ValueError(f"Dataset path '{path}' does not exist.")

        paths = glob.glob(os.path.join(path, "**/*.cypher"), recursive=True)
        if not paths:
            raise ValueError(f"No .cypher files found in dataset path '{path}'.")

        # Separate nodes and edges
        nodes_paths = [p for p in paths if p.endswith("nodes.cypher")]
        edges_paths = [p for p in paths if p.endswith("edges.cypher")]

        # Helper function to process files
        def process_files(file_paths, file_type):
            for file_path in file_paths:
                logger.info(f"Start loading {file_type} dataset from '{file_path}'...")
                try:
                    with open(file_path, 'r') as file:
                        data = file.read()
                        for line in data.splitlines():
                            self.run_query(line)
                except Exception as e:
                    logger.error(f"Error loading {file_type} dataset from '{file_path}': {e}")

        # Process nodes and edges files
        process_files(nodes_paths, "nodes")
        process_files(edges_paths, "edges")

        logger.info(f"Finished loading {len(nodes_paths)} nodes and {len(edges_paths)} edges datasets.")

    def run_query(self, query_code, limit):
        if isinstance(query_code, list):
            query_code = query_code[0]
        try:
            curr_limit = min(5000, int(limit))  # TODO: Find a better way for the max limit
        except (ValueError, TypeError):
            curr_limit = 5000

        with self.driver.session() as session:
            # Split query into match and return parts
            match_part = query_code.split('RETURN')[0]
            return_part = query_code.split('RETURN')[1].split('LIMIT')[0] if 'LIMIT' in query_code else query_code.split('RETURN')[1]
            
            # Get all variables from return clause and clean them
            return_vars = [v.strip() for v in return_part.split(',') if v.strip()]
            
            # Separate node and relationship variables
            node_vars = [v for v in return_vars if v.startswith('n')]
            rel_vars = [v for v in return_vars if v.startswith('r')]

            # Build the counting expression for all nodes and relationships
            node_counts = []
            for var in node_vars:
                node_counts.append(f"collect(DISTINCT {var})")
            
            rel_counts = []
            for var in rel_vars:
                rel_counts.append(f"collect(DISTINCT {var})")

            # Combine all node collections and all relationship collections
            node_count_expr = "size(reduce(s = [], l IN [" + ", ".join(node_counts) + "] | s + l))" if node_counts else "0"
            rel_count_expr = "size(reduce(s = [], l IN [" + ", ".join(rel_counts) + "] | s + l))" if rel_counts else "0"

            # Create the collection expression without quotes around variable names
            result_map = ", ".join(f"{v}: {v}" for v in return_vars)

            modified_query = f"""
            {match_part}
            WITH {', '.join(return_vars)}
            WITH 
                {node_count_expr} as total_nodes,
                {rel_count_expr} as total_edges,
                collect({{{result_map}}}) as all_results
            RETURN 
                total_nodes,
                total_edges,
                all_results[..{curr_limit}] as limited_results
            """

            # Execute the modified query
            try:
                result = session.run(modified_query).single()
                
                if result:
                    # Process the results
                    limited_results = []
                    for item in result['limited_results']:
                        record = {}
                        for key, value in item.items():
                            record[key] = value
                        limited_results.append(record)

                    return {
                        'results': limited_results,
                        'counts': {
                            'total_nodes': result['total_nodes'],
                            'total_edges': result['total_edges']
                        }
                    }
                else:
                    return {
                        'results': [],
                        'counts': {
                            'total_nodes': 0,
                            'total_edges': 0
                        }
                    }
            except Exception as e:
                logger.error(f"Query execution error: {e}")
                logger.error(f"Generated query: {modified_query}")
                raise

    def query_Generator(self, requests, node_map):
        nodes = requests['nodes']

        if "predicates" in requests:
            predicates = requests["predicates"]
        else:
            predicates = None

        cypher_queries = []
        # node_dict = {node['node_id']: node for node in nodes}

        match_preds = []
        return_preds = []
        where_preds = []
        match_no_preds = []
        return_no_preds = []
        where_no_preds = []
        node_ids = set()
        # Track nodes that are included in relationships
        used_nodes = set()
        if not predicates:
            # Case when there are no predicates
            for node in nodes:
                var_name = f"n_{node['node_id']}"
                match_no_preds.append(self.match_node(node, var_name))
                if node['properties']:
                    where_no_preds.extend(self.where_construct(node, var_name))
                return_no_preds.append(var_name)
            cypher_query = self.construct_clause(match_no_preds, return_no_preds, where_no_preds)
            cypher_queries.append(cypher_query)
        else:
            for i, predicate in enumerate(predicates):
                predicate_type = predicate['type'].replace(" ", "_").lower()
                source_node = node_map[predicate['source']]
                target_node = node_map[predicate['target']]
                source_var = source_node['node_id']
                target_var = target_node['node_id']

                source_match = self.match_node(source_node, source_var)
                where_preds.extend(self.where_construct(source_node, source_var))
                match_preds.append(source_match)
                target_match = self.match_node(target_node, target_var)
                where_preds.extend(self.where_construct(target_node, target_var))

                match_preds.append(f"({source_var})-[r{i}:{predicate_type}]->{target_match}")
                return_preds.append(f"r{i}")

                used_nodes.add(predicate['source'])
                used_nodes.add(predicate['target'])
                node_ids.add(source_var)
                node_ids.add(target_var)

            for node_id, node in node_map.items():
                if node_id not in used_nodes:
                    var_name = f"n_{node_id}"
                    match_no_preds.append(self.match_node(node, var_name))
                    where_no_preds.extend(self.where_construct(node, var_name))
                    return_no_preds.append(var_name)

            list_of_node_ids = list(node_ids)
            list_of_node_ids.sort()
            return_preds.extend(list(list_of_node_ids))
                
            if (len(match_no_preds) == 0):
                cypher_query = self.construct_clause(match_preds, return_preds, where_preds)
                cypher_queries.append(cypher_query)
            else:
                cypher_query = self.construct_union_clause(match_preds, return_preds, where_preds, match_no_preds, return_no_preds, where_no_preds)
                cypher_queries.append(cypher_query)
        return cypher_queries
    
    def construct_clause(self, match_clause, return_clause, where_no_preds):
        match_clause = f"MATCH {', '.join(match_clause)}"
        return_clause = f"RETURN {', '.join(return_clause)}"
        if len(where_no_preds) > 0:
            where_clause = f"WHERE {' AND '.join(where_no_preds)}"
            return f"{match_clause} {where_clause} {return_clause}"
        return f"{match_clause} {return_clause}"

    def construct_union_clause(self, match_preds, return_preds, where_preds ,match_no_preds, return_no_preds, where_no_preds):
        where_clause = ""
        where_no_clause = ""
        match_preds = f"MATCH {', '.join(match_preds)}"
        tmp_return_preds = return_preds
        return_preds = f"RETURN {', '.join(return_preds)} , null AS {', null AS '.join(return_no_preds)}"
        if len(where_preds) > 0:
            where_clause = f"WHERE {' AND '.join(where_preds)}"
        match_no_preds = f"MATCH {', '.join(match_no_preds)}"
        return_no_preds = f"RETURN  {', '.join(return_no_preds)} , null AS {', null AS '.join(tmp_return_preds)}"
        if len(where_no_preds) > 0:
            where_no_clause = f"WHERE {' AND '.join(where_no_preds)}"
        query = f"{match_preds} {where_clause} {return_preds} UNION {match_no_preds} {where_no_clause} {return_no_preds}"
        return query

    def match_node(self, node, var_name):
        if node['id']:
            return f"({var_name}:{node['type']} {{id: '{node['id']}'}})"
        else:
            return f"({var_name}:{node['type']})"

    def where_construct(self, node, var_name):
        properties = []
        if node['id']: 
            return properties
        for key, property in node['properties'].items():
            properties.append(f"{var_name}.{key} =~ '(?i){property}'")
        return properties

    def parse_neo4j_results(self, results, all_properties):
        (nodes, edges, _, _) = self.process_result(results, all_properties)
        return {"nodes": nodes, "edges": edges}

    def parse_and_serialize(self, input, schema, all_properties):
        parsed_result = self.parse_neo4j_results(input['results'], all_properties)
        return (
            parsed_result["nodes"],  # nodes
            parsed_result["edges"],  # edges
            input['counts']  # count information
        )

    def convert_to_dict(self, results, schema):
        (_, _, node_dict, edge_dict) = self.process_result(results, True)
        return (node_dict, edge_dict)

    def process_result(self, results, all_properties):
        nodes = []
        edges = []
        node_dict = {}
        node_to_dict = {}
        edge_to_dict = {}
        node_type = set()
        edge_type = set()
        visited_relations = set()

        named_types = ['gene_name', 'transcript_name', 'protein_name', 'pathway_name', 'term_name']

        for record in results:
            for item in record.values():
                if isinstance(item, neo4j.graph.Node):
                    node_id = f"{list(item.labels)[0]} {item['id']}"
                    if node_id not in node_dict:
                        node_data = {
                            "data": {
                                "id": node_id,
                                "type": list(item.labels)[0],
                            }
                        }

                        for key, value in item.items():
                            if all_properties:
                                if key != "id" and key != "synonyms":
                                    node_data["data"][key] = value
                            else:
                                if key in named_types:
                                    node_data["data"]["name"] = value
                        if "name" not in node_data["data"]:
                            node_data["data"]["name"] = node_id
                        nodes.append(node_data)
                        if node_data["data"]["type"] not in node_type:
                            node_type.add(node_data["data"]["type"])
                            node_to_dict[node_data['data']['type']] = []
                        node_to_dict[node_data['data']['type']].append(node_data)
                        node_dict[node_id] = node_data
                elif isinstance(item, neo4j.graph.Relationship):
                    source_id = f"{list(item.start_node.labels)[0]} {item.start_node['id']}"
                    target_id = f"{list(item.end_node.labels)[0]} {item.end_node['id']}"
                    edge_data = {
                        "data": {
                            # "id": item.id,
                            "label": item.type,
                            "source": source_id,
                            "target": target_id,
                        }
                    }
                    temp_relation_id = f"{source_id} - {item.type} - {target_id}"
                    if temp_relation_id in visited_relations:
                        continue
                    visited_relations.add(temp_relation_id)

                    for key, value in item.items():
                        if key == 'source':
                            edge_data["data"]["source_data"] = value
                        else:
                            edge_data["data"][key] = value
                    edges.append(edge_data)
                    if edge_data["data"]["label"] not in edge_type:
                        edge_type.add(edge_data["data"]["label"])
                        edge_to_dict[edge_data['data']['label']] = []
                    edge_to_dict[edge_data['data']['label']].append(edge_data)
    
        return (nodes, edges, node_to_dict, edge_to_dict)

    def parse_id(self, request):
        nodes = request["nodes"]
        named_types = {"gene": "gene_name", "transcript": "transcript_name"}
        prefixes = ["ensg", "enst"]
 
        for node in nodes:
            is_named_type = node['type'] in named_types
            id = node["id"].lower()
            is_name_as_id = all(not id.startswith(prefix) for prefix in prefixes)
            no_id = node["id"] != ''
            if is_named_type and is_name_as_id and no_id:
                node_type = named_types[node['type']]
                node['properties'][node_type] = node["id"]
                node['id'] = ''
            node["id"] = node["id"].lower()
        return request
=======
from typing import List
import logging
from dotenv import load_dotenv
import neo4j
from app.services.query_generator_interface import QueryGeneratorInterface
from neo4j import GraphDatabase
import glob
import os
from neo4j.graph import Node, Relationship

load_dotenv()

# Configure logging
logging.basicConfig(level=logging.INFO)
logger = logging.getLogger(__name__)

class CypherQueryGenerator(QueryGeneratorInterface):
    def __init__(self, dataset_path: str):
        self.driver = GraphDatabase.driver(
            os.getenv('NEO4J_URI'),
            auth=(os.getenv('NEO4J_USERNAME'), os.getenv('NEO4J_PASSWORD'))
        )
        # self.dataset_path = dataset_path
        # self.load_dataset(self.dataset_path)

    def close(self):
        self.driver.close()

    def load_dataset(self, path: str) -> None:
        if not os.path.exists(path):
            raise ValueError(f"Dataset path '{path}' does not exist.")

        paths = glob.glob(os.path.join(path, "**/*.cypher"), recursive=True)
        if not paths:
            raise ValueError(f"No .cypher files found in dataset path '{path}'.")

        # Separate nodes and edges
        nodes_paths = [p for p in paths if p.endswith("nodes.cypher")]
        edges_paths = [p for p in paths if p.endswith("edges.cypher")]

        # Helper function to process files
        def process_files(file_paths, file_type):
            for file_path in file_paths:
                logger.info(f"Start loading {file_type} dataset from '{file_path}'...")
                try:
                    with open(file_path, 'r') as file:
                        data = file.read()
                        for line in data.splitlines():
                            self.run_query(line)
                except Exception as e:
                    logger.error(f"Error loading {file_type} dataset from '{file_path}': {e}")

        # Process nodes and edges files
        process_files(nodes_paths, "nodes")
        process_files(edges_paths, "edges")

        logger.info(f"Finished loading {len(nodes_paths)} nodes and {len(edges_paths)} edges datasets.")

    def run_query(self, query_code):
        if isinstance(query_code, list):
            query_code = query_code[0]
        with self.driver.session() as session:
            results = session.run(query_code)
            result_list = [record for record in results]
            return result_list

    def query_Generator(self, requests, node_map,take, page):
        nodes = requests['nodes']
        if "predicates" in requests:
            predicates = requests["predicates"]
        else:
            predicates = None

        cypher_queries = []
        # node_dict = {node['node_id']: node for node in nodes}

        match_preds = []
        optional_match_preds = []
        edges = [] # added edges to separate nodes
        return_edges = []
        edge_returns = []
        return_preds = []
        match_no_preds = []
        return_no_preds = []
        node_ids = set()
        # Track nodes that are included in relationships
        used_nodes = set()
        if not predicates:
            # Case when there are no predicates
            for node in nodes:
                var_name = f"n_{node['node_id']}"
                match_no_preds.append(self.match_node(node, var_name))
                optional_match_preds.append(self.optional_child_match(var_name))
                return_no_preds.append(var_name)
            cypher_query = self.construct_clause(match_no_preds, return_no_preds, return_edges, [], optional_match_preds,page, take)
            cypher_queries.append(cypher_query)
        else:
            for i, predicate in enumerate(predicates):
                predicate_type = predicate['type'].replace(" ", "_").lower()
                source_node = node_map[predicate['source']]
                target_node = node_map[predicate['target']]
                source_var = source_node['node_id']
                target_var = target_node['node_id']

                source_match = self.match_node(source_node, source_var)
                optional_match_preds.append(self.optional_child_match(source_var))
                match_preds.append(source_match)
                target_match = self.match_node(target_node, target_var)
                optional_match_preds.append(self.optional_child_match(target_var))


                match_preds.append(f"({source_var})-[r{i}:{predicate_type}]->{target_match}")
                edges.append(f"r{i}")
                edges.append(f"labels(startNode(r{i})) AS startNodeLabels_r{i}")
                edges.append(f"labels(endNode(r{i})) AS  endNodeLabels_r{i}")

                edge_returns.append(f"r{i}")
                
                return_edges.append(f"{{relationship: r{i}, startNodeLabel: startNodeLabels_r{i}, endNodeLabel: endNodeLabels_r{i}}} AS r{i}")

                used_nodes.add(predicate['source'])
                used_nodes.add(predicate['target'])
                node_ids.add(source_var)
                node_ids.add(target_var)

            for node_id, node in node_map.items():
                if node_id not in used_nodes:
                    var_name = f"n_{node_id}"
                    match_no_preds.append(self.match_node(node, var_name))
                    return_no_preds.append(var_name)

            return_preds.extend(list(node_ids))
                
            if (len(match_no_preds) == 0):
                cypher_query = self.construct_clause(match_preds, return_preds, return_edges, edges, optional_match_preds,page, take)
                cypher_queries.append(cypher_query)
            else:
                cypher_query = self.construct_union_clause(match_preds, return_preds, match_no_preds, return_no_preds, optional_match_preds, edges, return_edges, edge_returns, page, take)
                cypher_queries.append(cypher_query)
        
        return cypher_queries
    def construct_clause(self, match_clause, return_clause, return_edges, edges, optional_match_preds, page, take):
        match_clause = f"MATCH {', '.join(match_clause)}"

        optional_clause = f"{' '.join([f'OPTIONAL MATCH {optional_pred}' for optional_pred in optional_match_preds])}"
        collect_child_nodes = [f"collect(distinct id(child{var_name})) AS child{var_name}" for var_name in return_clause]

        if len(edges) != 0:
            with_clause = f"WITH {', '.join(edges + return_clause + collect_child_nodes )}"
        else:
            with_clause = f"WITH {', '.join(return_clause + collect_child_nodes)}"
        nodes = [f"CASE WHEN {var_name} IS NOT NULL THEN {{ properties: {var_name}{{.*, child: child{var_name}}}, id: id({var_name}), labels: labels({var_name}), elementId: elementId({var_name}) }} ELSE null END AS {var_name}" for var_name in return_clause]
        return_clause = f"RETURN {', '.join(nodes + return_edges)}"
        [limit, skip] = self.add_pagination_to_query(take, page)
        query = f"{match_clause} {optional_clause} {with_clause} {return_clause} SKIP {skip} LIMIT {limit}"
        return query

    def construct_union_clause(self, match_preds, return_preds, match_no_preds, return_no_preds, optional_match_preds,edges, return_edges, edge_returns, page, take):
        match_preds = f"MATCH {', '.join(match_preds)}"
        # child field returns null if more than one node is not present
        # multiline optional match
        optional_clause = f"{' '.join([f'OPTIONAL MATCH {optional_pred}' for optional_pred in optional_match_preds])}"
        
        # make the ids into a list with distinct values to avoid node duplication
        collect_child_nodes = [f"collect(distinct id(child{var_name})) AS child{var_name}" for var_name in return_preds]
        with_clause = f"WITH {', '.join(return_preds + edges + collect_child_nodes)}"
        tmp_return_preds = return_preds + edge_returns

        
        nodes = [f"CASE WHEN {var_name} IS NOT NULL THEN {{ properties: {var_name}{{.*, child: child{var_name}}}, id: id({var_name}), labels: labels({var_name}), elementId: elementId({var_name}) }} ELSE null END AS {var_name}" for var_name in return_preds]


        # output example
        # { node: n2{.*, child: childn2}}
        #   { 
        #            node: {
        #              identity: id(n2),
        #              labels: labels(n2),
        #              properties: n2 {.*, child: childn2 },
        #              elementId: elementId(n2)
        #            }
        #          }
        # OR
        # null AS n2
        
        nodes_no_pred = [f"null AS {var_name}" for var_name in return_no_preds]
        return_preds = f"RETURN {', '.join(return_edges + nodes + nodes_no_pred)}"
        match_no_preds = f"MATCH {', '.join(match_no_preds)}"
        tmp_no_preds = [f"{{ properties: properties({var_name}), id: id({var_name}), labels: labels({var_name}), elementId: elementId({var_name})}} AS {var_name}" for var_name in return_no_preds]
        return_no_preds = f"RETURN  {', '.join(tmp_no_preds)} , null AS {', null AS '.join(tmp_return_preds)}"
        [limit,skip] = self.add_pagination_to_query(take, page)
        query = f"{match_preds} {optional_clause} {with_clause} ORDER BY n3.id {return_preds}  SKIP {skip} LIMIT {limit} UNION {match_no_preds} {return_no_preds}"
        return query

    def match_node(self, node, var_name):
        if node['id']:
            return f"({var_name}:{node['type']} {{id: '{node['id']}'}})"
        elif node['properties']:
            properties = ", ".join([f"{k}: '{v}'" for k, v in node['properties'].items()])
            return f"({var_name}:{node['type']} {{{properties}}})"
        else:
            return f"({var_name}:{node['type']})"

    def parse_neo4j_results(self, results, all_properties):
        (nodes, edges, _, _) = self.process_result(results, all_properties)
        return {"nodes": nodes, "edges": edges}

    def parse_and_serialize(self, input, schema, all_properties):
        parsed_result = self.parse_neo4j_results(input, all_properties)
        return parsed_result["nodes"], parsed_result["edges"]

    def convert_to_dict(self, results, schema):
        (_, _, node_dict, edge_dict) = self.process_result(results, True)
        return (node_dict, edge_dict)
    
    def is_dict_node(self, item):
        # Check if the item contains the typical node structure (identity, labels, properties)
        return isinstance(item, dict) and 'id' in item and 'labels' in item and 'properties' in item and 'elementId' in item
    
    def process_result(self, results, all_properties):
        nodes = []
        edges = []
        node_dict = {}
        node_to_dict = {}
        edge_to_dict = {}
        node_type = set()
        edge_type = set()

        named_types = ['gene_name', 'transcript_name', 'protein_name']

        for record in results:
            for item in record.values():

                if item is None:
                    continue
                # Checking if the item is a node of our return type
                if self.is_dict_node(item) or isinstance(item, neo4j.graph.Node):
                    label = None
                    properties = None
                    if self.is_dict_node(item):
                        label = list(item['labels'])[0]
                        properties = item['properties']['id']
                        node_id = f"{item['id']}"
                        
                    else:
                        label = list(item.labels)[0]
                        # properties = item['id']
                        node_id = f"{item['id']}"
                        
                    if node_id not in node_dict:
                        node_data = {
                            "data": {
                                "id": node_id,
                                "type": label,
                            }
                        }
                        
                        for key, value in item.items():
                            if all_properties:
                                if key != "id" and key != "synonyms":
                                    node_data["data"][key] = value
                            else:
                                if key == 'properties':
                                    node_data["data"]['properties'] = {}
                                    for properties_name, property_value in value.items():
                                        if properties_name in named_types:
                                            node_data["data"]['properties']["name"] = property_value
                                        if properties_name == 'child':
                                            node_data["data"]['properties'][properties_name] = property_value
                        nodes.append(node_data)
                        if node_data["data"]["type"] not in node_type:
                            node_type.add(node_data["data"]["type"])
                            node_to_dict[node_data['data']['type']] = []
                        node_to_dict[node_data['data']['type']].append(node_data)
                        node_dict[node_id] = node_data
                elif "relationship" in item or isinstance(item, neo4j.graph.Relationship):
                    source_label = item["startNodeLabel"][0]
                    target_label = item["endNodeLabel"][0]
                    if "relationship" in item:
                        item = item["relationship"]

                    source_id = f"{item.nodes[0].id}"
                    target_id = f"{item.nodes[1].id}"
                    #source_label = f"{list(item.labels)[0]}"
                    edge_data = {
                        "data": {
                            # "id": item.id,
                            "label": item.type,
                            "source": source_id,
                            "target": target_id,
                            "source_label": source_label,
                            "target_label": target_label
                        }
                    }
                    if item is not None or isinstance(item, type):
                        for key, value in item.items():
                            if key == 'source':
                                edge_data["data"]["source_data"] = value
                            else:
                                edge_data["data"][key] = value
                    edges.append(edge_data)
                    if edge_data["data"]["label"] not in edge_type:
                        edge_type.add(edge_data["data"]["label"])
                        edge_to_dict[edge_data['data']['label']] = []
                    edge_to_dict[edge_data['data']['label']].append(edge_data)
        return (nodes, edges, node_to_dict, edge_to_dict)

    def optional_child_match(self, var_name):
        # Add OPTIONAL MATCH for outgoing relationships from the nodes that are included in the relationships
        optional_child_match = f"({var_name})-[]->(child{var_name})"

        return optional_child_match

    def parse_id(self, request):
        nodes = request["nodes"]
        named_types = {"gene": "gene_name", "transcript": "transcript_name"}
        prefixes = ["ENSG", "ENST"]

        for node in nodes:
            is_named_type = node['type'] in named_types
            is_name_as_id = all(not node["id"].startswith(prefix) for prefix in prefixes)
            no_id = node["id"] != ''
            if is_named_type and is_name_as_id and no_id:
                node_type = named_types[node['type']]
                node['properties'][node_type] = node["id"]
                node['id'] = ''
            node["id"] = node["id"].lower()
        return request

    def add_pagination_to_query(self , take: str = "1", page: str = "1") -> str:
        # Ensure 'take' and 'page' are strings and parse them, with defaults of 10 and 1 respectively
        take = str(take) if not isinstance(take, str) else take
        page = str(page) if not isinstance(page, str) else page

        parsed_limit = int(take) if take.isdigit() else 10  # Default to 10 if invalid
        parsed_page = int(page) if page.isdigit() else 1    # Default to page 1 if invalid
        skip = (parsed_page - 1) * parsed_limit

        # return LIMIT and SKIP to the query string on new lines

        return parsed_limit, skip 
>>>>>>> 31b69a34
<|MERGE_RESOLUTION|>--- conflicted
+++ resolved
@@ -1,692 +1,432 @@
-<<<<<<< HEAD
-from typing import List
-import logging
-from dotenv import load_dotenv
-import neo4j
-from app.services.query_generator_interface import QueryGeneratorInterface
-from neo4j import GraphDatabase
-import glob
-import os
-from neo4j.graph import Node, Relationship
-
-load_dotenv()
-
-# Configure logging
-logging.basicConfig(level=logging.INFO)
-logger = logging.getLogger(__name__)
-
-class CypherQueryGenerator(QueryGeneratorInterface):
-    def __init__(self, dataset_path: str):
-        self.driver = GraphDatabase.driver(
-            os.getenv('NEO4J_URI'),
-            auth=(os.getenv('NEO4J_USERNAME'), os.getenv('NEO4J_PASSWORD'))
-        )
-        # self.dataset_path = dataset_path
-        # self.load_dataset(self.dataset_path)
-
-    def close(self):
-        self.driver.close()
-
-    def load_dataset(self, path: str) -> None:
-        if not os.path.exists(path):
-            raise ValueError(f"Dataset path '{path}' does not exist.")
-
-        paths = glob.glob(os.path.join(path, "**/*.cypher"), recursive=True)
-        if not paths:
-            raise ValueError(f"No .cypher files found in dataset path '{path}'.")
-
-        # Separate nodes and edges
-        nodes_paths = [p for p in paths if p.endswith("nodes.cypher")]
-        edges_paths = [p for p in paths if p.endswith("edges.cypher")]
-
-        # Helper function to process files
-        def process_files(file_paths, file_type):
-            for file_path in file_paths:
-                logger.info(f"Start loading {file_type} dataset from '{file_path}'...")
-                try:
-                    with open(file_path, 'r') as file:
-                        data = file.read()
-                        for line in data.splitlines():
-                            self.run_query(line)
-                except Exception as e:
-                    logger.error(f"Error loading {file_type} dataset from '{file_path}': {e}")
-
-        # Process nodes and edges files
-        process_files(nodes_paths, "nodes")
-        process_files(edges_paths, "edges")
-
-        logger.info(f"Finished loading {len(nodes_paths)} nodes and {len(edges_paths)} edges datasets.")
-
-    def run_query(self, query_code, limit):
-        if isinstance(query_code, list):
-            query_code = query_code[0]
-        try:
-            curr_limit = min(5000, int(limit))  # TODO: Find a better way for the max limit
-        except (ValueError, TypeError):
-            curr_limit = 5000
-
-        with self.driver.session() as session:
-            # Split query into match and return parts
-            match_part = query_code.split('RETURN')[0]
-            return_part = query_code.split('RETURN')[1].split('LIMIT')[0] if 'LIMIT' in query_code else query_code.split('RETURN')[1]
-            
-            # Get all variables from return clause and clean them
-            return_vars = [v.strip() for v in return_part.split(',') if v.strip()]
-            
-            # Separate node and relationship variables
-            node_vars = [v for v in return_vars if v.startswith('n')]
-            rel_vars = [v for v in return_vars if v.startswith('r')]
-
-            # Build the counting expression for all nodes and relationships
-            node_counts = []
-            for var in node_vars:
-                node_counts.append(f"collect(DISTINCT {var})")
-            
-            rel_counts = []
-            for var in rel_vars:
-                rel_counts.append(f"collect(DISTINCT {var})")
-
-            # Combine all node collections and all relationship collections
-            node_count_expr = "size(reduce(s = [], l IN [" + ", ".join(node_counts) + "] | s + l))" if node_counts else "0"
-            rel_count_expr = "size(reduce(s = [], l IN [" + ", ".join(rel_counts) + "] | s + l))" if rel_counts else "0"
-
-            # Create the collection expression without quotes around variable names
-            result_map = ", ".join(f"{v}: {v}" for v in return_vars)
-
-            modified_query = f"""
-            {match_part}
-            WITH {', '.join(return_vars)}
-            WITH 
-                {node_count_expr} as total_nodes,
-                {rel_count_expr} as total_edges,
-                collect({{{result_map}}}) as all_results
-            RETURN 
-                total_nodes,
-                total_edges,
-                all_results[..{curr_limit}] as limited_results
-            """
-
-            # Execute the modified query
-            try:
-                result = session.run(modified_query).single()
-                
-                if result:
-                    # Process the results
-                    limited_results = []
-                    for item in result['limited_results']:
-                        record = {}
-                        for key, value in item.items():
-                            record[key] = value
-                        limited_results.append(record)
-
-                    return {
-                        'results': limited_results,
-                        'counts': {
-                            'total_nodes': result['total_nodes'],
-                            'total_edges': result['total_edges']
-                        }
-                    }
-                else:
-                    return {
-                        'results': [],
-                        'counts': {
-                            'total_nodes': 0,
-                            'total_edges': 0
-                        }
-                    }
-            except Exception as e:
-                logger.error(f"Query execution error: {e}")
-                logger.error(f"Generated query: {modified_query}")
-                raise
-
-    def query_Generator(self, requests, node_map):
-        nodes = requests['nodes']
-
-        if "predicates" in requests:
-            predicates = requests["predicates"]
-        else:
-            predicates = None
-
-        cypher_queries = []
-        # node_dict = {node['node_id']: node for node in nodes}
-
-        match_preds = []
-        return_preds = []
-        where_preds = []
-        match_no_preds = []
-        return_no_preds = []
-        where_no_preds = []
-        node_ids = set()
-        # Track nodes that are included in relationships
-        used_nodes = set()
-        if not predicates:
-            # Case when there are no predicates
-            for node in nodes:
-                var_name = f"n_{node['node_id']}"
-                match_no_preds.append(self.match_node(node, var_name))
-                if node['properties']:
-                    where_no_preds.extend(self.where_construct(node, var_name))
-                return_no_preds.append(var_name)
-            cypher_query = self.construct_clause(match_no_preds, return_no_preds, where_no_preds)
-            cypher_queries.append(cypher_query)
-        else:
-            for i, predicate in enumerate(predicates):
-                predicate_type = predicate['type'].replace(" ", "_").lower()
-                source_node = node_map[predicate['source']]
-                target_node = node_map[predicate['target']]
-                source_var = source_node['node_id']
-                target_var = target_node['node_id']
-
-                source_match = self.match_node(source_node, source_var)
-                where_preds.extend(self.where_construct(source_node, source_var))
-                match_preds.append(source_match)
-                target_match = self.match_node(target_node, target_var)
-                where_preds.extend(self.where_construct(target_node, target_var))
-
-                match_preds.append(f"({source_var})-[r{i}:{predicate_type}]->{target_match}")
-                return_preds.append(f"r{i}")
-
-                used_nodes.add(predicate['source'])
-                used_nodes.add(predicate['target'])
-                node_ids.add(source_var)
-                node_ids.add(target_var)
-
-            for node_id, node in node_map.items():
-                if node_id not in used_nodes:
-                    var_name = f"n_{node_id}"
-                    match_no_preds.append(self.match_node(node, var_name))
-                    where_no_preds.extend(self.where_construct(node, var_name))
-                    return_no_preds.append(var_name)
-
-            list_of_node_ids = list(node_ids)
-            list_of_node_ids.sort()
-            return_preds.extend(list(list_of_node_ids))
-                
-            if (len(match_no_preds) == 0):
-                cypher_query = self.construct_clause(match_preds, return_preds, where_preds)
-                cypher_queries.append(cypher_query)
-            else:
-                cypher_query = self.construct_union_clause(match_preds, return_preds, where_preds, match_no_preds, return_no_preds, where_no_preds)
-                cypher_queries.append(cypher_query)
-        return cypher_queries
-    
-    def construct_clause(self, match_clause, return_clause, where_no_preds):
-        match_clause = f"MATCH {', '.join(match_clause)}"
-        return_clause = f"RETURN {', '.join(return_clause)}"
-        if len(where_no_preds) > 0:
-            where_clause = f"WHERE {' AND '.join(where_no_preds)}"
-            return f"{match_clause} {where_clause} {return_clause}"
-        return f"{match_clause} {return_clause}"
-
-    def construct_union_clause(self, match_preds, return_preds, where_preds ,match_no_preds, return_no_preds, where_no_preds):
-        where_clause = ""
-        where_no_clause = ""
-        match_preds = f"MATCH {', '.join(match_preds)}"
-        tmp_return_preds = return_preds
-        return_preds = f"RETURN {', '.join(return_preds)} , null AS {', null AS '.join(return_no_preds)}"
-        if len(where_preds) > 0:
-            where_clause = f"WHERE {' AND '.join(where_preds)}"
-        match_no_preds = f"MATCH {', '.join(match_no_preds)}"
-        return_no_preds = f"RETURN  {', '.join(return_no_preds)} , null AS {', null AS '.join(tmp_return_preds)}"
-        if len(where_no_preds) > 0:
-            where_no_clause = f"WHERE {' AND '.join(where_no_preds)}"
-        query = f"{match_preds} {where_clause} {return_preds} UNION {match_no_preds} {where_no_clause} {return_no_preds}"
-        return query
-
-    def match_node(self, node, var_name):
-        if node['id']:
-            return f"({var_name}:{node['type']} {{id: '{node['id']}'}})"
-        else:
-            return f"({var_name}:{node['type']})"
-
-    def where_construct(self, node, var_name):
-        properties = []
-        if node['id']: 
-            return properties
-        for key, property in node['properties'].items():
-            properties.append(f"{var_name}.{key} =~ '(?i){property}'")
-        return properties
-
-    def parse_neo4j_results(self, results, all_properties):
-        (nodes, edges, _, _) = self.process_result(results, all_properties)
-        return {"nodes": nodes, "edges": edges}
-
-    def parse_and_serialize(self, input, schema, all_properties):
-        parsed_result = self.parse_neo4j_results(input['results'], all_properties)
-        return (
-            parsed_result["nodes"],  # nodes
-            parsed_result["edges"],  # edges
-            input['counts']  # count information
-        )
-
-    def convert_to_dict(self, results, schema):
-        (_, _, node_dict, edge_dict) = self.process_result(results, True)
-        return (node_dict, edge_dict)
-
-    def process_result(self, results, all_properties):
-        nodes = []
-        edges = []
-        node_dict = {}
-        node_to_dict = {}
-        edge_to_dict = {}
-        node_type = set()
-        edge_type = set()
-        visited_relations = set()
-
-        named_types = ['gene_name', 'transcript_name', 'protein_name', 'pathway_name', 'term_name']
-
-        for record in results:
-            for item in record.values():
-                if isinstance(item, neo4j.graph.Node):
-                    node_id = f"{list(item.labels)[0]} {item['id']}"
-                    if node_id not in node_dict:
-                        node_data = {
-                            "data": {
-                                "id": node_id,
-                                "type": list(item.labels)[0],
-                            }
-                        }
-
-                        for key, value in item.items():
-                            if all_properties:
-                                if key != "id" and key != "synonyms":
-                                    node_data["data"][key] = value
-                            else:
-                                if key in named_types:
-                                    node_data["data"]["name"] = value
-                        if "name" not in node_data["data"]:
-                            node_data["data"]["name"] = node_id
-                        nodes.append(node_data)
-                        if node_data["data"]["type"] not in node_type:
-                            node_type.add(node_data["data"]["type"])
-                            node_to_dict[node_data['data']['type']] = []
-                        node_to_dict[node_data['data']['type']].append(node_data)
-                        node_dict[node_id] = node_data
-                elif isinstance(item, neo4j.graph.Relationship):
-                    source_id = f"{list(item.start_node.labels)[0]} {item.start_node['id']}"
-                    target_id = f"{list(item.end_node.labels)[0]} {item.end_node['id']}"
-                    edge_data = {
-                        "data": {
-                            # "id": item.id,
-                            "label": item.type,
-                            "source": source_id,
-                            "target": target_id,
-                        }
-                    }
-                    temp_relation_id = f"{source_id} - {item.type} - {target_id}"
-                    if temp_relation_id in visited_relations:
-                        continue
-                    visited_relations.add(temp_relation_id)
-
-                    for key, value in item.items():
-                        if key == 'source':
-                            edge_data["data"]["source_data"] = value
-                        else:
-                            edge_data["data"][key] = value
-                    edges.append(edge_data)
-                    if edge_data["data"]["label"] not in edge_type:
-                        edge_type.add(edge_data["data"]["label"])
-                        edge_to_dict[edge_data['data']['label']] = []
-                    edge_to_dict[edge_data['data']['label']].append(edge_data)
-    
-        return (nodes, edges, node_to_dict, edge_to_dict)
-
-    def parse_id(self, request):
-        nodes = request["nodes"]
-        named_types = {"gene": "gene_name", "transcript": "transcript_name"}
-        prefixes = ["ensg", "enst"]
- 
-        for node in nodes:
-            is_named_type = node['type'] in named_types
-            id = node["id"].lower()
-            is_name_as_id = all(not id.startswith(prefix) for prefix in prefixes)
-            no_id = node["id"] != ''
-            if is_named_type and is_name_as_id and no_id:
-                node_type = named_types[node['type']]
-                node['properties'][node_type] = node["id"]
-                node['id'] = ''
-            node["id"] = node["id"].lower()
-        return request
-=======
-from typing import List
-import logging
-from dotenv import load_dotenv
-import neo4j
-from app.services.query_generator_interface import QueryGeneratorInterface
-from neo4j import GraphDatabase
-import glob
-import os
-from neo4j.graph import Node, Relationship
-
-load_dotenv()
-
-# Configure logging
-logging.basicConfig(level=logging.INFO)
-logger = logging.getLogger(__name__)
-
-class CypherQueryGenerator(QueryGeneratorInterface):
-    def __init__(self, dataset_path: str):
-        self.driver = GraphDatabase.driver(
-            os.getenv('NEO4J_URI'),
-            auth=(os.getenv('NEO4J_USERNAME'), os.getenv('NEO4J_PASSWORD'))
-        )
-        # self.dataset_path = dataset_path
-        # self.load_dataset(self.dataset_path)
-
-    def close(self):
-        self.driver.close()
-
-    def load_dataset(self, path: str) -> None:
-        if not os.path.exists(path):
-            raise ValueError(f"Dataset path '{path}' does not exist.")
-
-        paths = glob.glob(os.path.join(path, "**/*.cypher"), recursive=True)
-        if not paths:
-            raise ValueError(f"No .cypher files found in dataset path '{path}'.")
-
-        # Separate nodes and edges
-        nodes_paths = [p for p in paths if p.endswith("nodes.cypher")]
-        edges_paths = [p for p in paths if p.endswith("edges.cypher")]
-
-        # Helper function to process files
-        def process_files(file_paths, file_type):
-            for file_path in file_paths:
-                logger.info(f"Start loading {file_type} dataset from '{file_path}'...")
-                try:
-                    with open(file_path, 'r') as file:
-                        data = file.read()
-                        for line in data.splitlines():
-                            self.run_query(line)
-                except Exception as e:
-                    logger.error(f"Error loading {file_type} dataset from '{file_path}': {e}")
-
-        # Process nodes and edges files
-        process_files(nodes_paths, "nodes")
-        process_files(edges_paths, "edges")
-
-        logger.info(f"Finished loading {len(nodes_paths)} nodes and {len(edges_paths)} edges datasets.")
-
-    def run_query(self, query_code):
-        if isinstance(query_code, list):
-            query_code = query_code[0]
-        with self.driver.session() as session:
-            results = session.run(query_code)
-            result_list = [record for record in results]
-            return result_list
-
-    def query_Generator(self, requests, node_map,take, page):
-        nodes = requests['nodes']
-        if "predicates" in requests:
-            predicates = requests["predicates"]
-        else:
-            predicates = None
-
-        cypher_queries = []
-        # node_dict = {node['node_id']: node for node in nodes}
-
-        match_preds = []
-        optional_match_preds = []
-        edges = [] # added edges to separate nodes
-        return_edges = []
-        edge_returns = []
-        return_preds = []
-        match_no_preds = []
-        return_no_preds = []
-        node_ids = set()
-        # Track nodes that are included in relationships
-        used_nodes = set()
-        if not predicates:
-            # Case when there are no predicates
-            for node in nodes:
-                var_name = f"n_{node['node_id']}"
-                match_no_preds.append(self.match_node(node, var_name))
-                optional_match_preds.append(self.optional_child_match(var_name))
-                return_no_preds.append(var_name)
-            cypher_query = self.construct_clause(match_no_preds, return_no_preds, return_edges, [], optional_match_preds,page, take)
-            cypher_queries.append(cypher_query)
-        else:
-            for i, predicate in enumerate(predicates):
-                predicate_type = predicate['type'].replace(" ", "_").lower()
-                source_node = node_map[predicate['source']]
-                target_node = node_map[predicate['target']]
-                source_var = source_node['node_id']
-                target_var = target_node['node_id']
-
-                source_match = self.match_node(source_node, source_var)
-                optional_match_preds.append(self.optional_child_match(source_var))
-                match_preds.append(source_match)
-                target_match = self.match_node(target_node, target_var)
-                optional_match_preds.append(self.optional_child_match(target_var))
-
-
-                match_preds.append(f"({source_var})-[r{i}:{predicate_type}]->{target_match}")
-                edges.append(f"r{i}")
-                edges.append(f"labels(startNode(r{i})) AS startNodeLabels_r{i}")
-                edges.append(f"labels(endNode(r{i})) AS  endNodeLabels_r{i}")
-
-                edge_returns.append(f"r{i}")
-                
-                return_edges.append(f"{{relationship: r{i}, startNodeLabel: startNodeLabels_r{i}, endNodeLabel: endNodeLabels_r{i}}} AS r{i}")
-
-                used_nodes.add(predicate['source'])
-                used_nodes.add(predicate['target'])
-                node_ids.add(source_var)
-                node_ids.add(target_var)
-
-            for node_id, node in node_map.items():
-                if node_id not in used_nodes:
-                    var_name = f"n_{node_id}"
-                    match_no_preds.append(self.match_node(node, var_name))
-                    return_no_preds.append(var_name)
-
-            return_preds.extend(list(node_ids))
-                
-            if (len(match_no_preds) == 0):
-                cypher_query = self.construct_clause(match_preds, return_preds, return_edges, edges, optional_match_preds,page, take)
-                cypher_queries.append(cypher_query)
-            else:
-                cypher_query = self.construct_union_clause(match_preds, return_preds, match_no_preds, return_no_preds, optional_match_preds, edges, return_edges, edge_returns, page, take)
-                cypher_queries.append(cypher_query)
-        
-        return cypher_queries
-    def construct_clause(self, match_clause, return_clause, return_edges, edges, optional_match_preds, page, take):
-        match_clause = f"MATCH {', '.join(match_clause)}"
-
-        optional_clause = f"{' '.join([f'OPTIONAL MATCH {optional_pred}' for optional_pred in optional_match_preds])}"
-        collect_child_nodes = [f"collect(distinct id(child{var_name})) AS child{var_name}" for var_name in return_clause]
-
-        if len(edges) != 0:
-            with_clause = f"WITH {', '.join(edges + return_clause + collect_child_nodes )}"
-        else:
-            with_clause = f"WITH {', '.join(return_clause + collect_child_nodes)}"
-        nodes = [f"CASE WHEN {var_name} IS NOT NULL THEN {{ properties: {var_name}{{.*, child: child{var_name}}}, id: id({var_name}), labels: labels({var_name}), elementId: elementId({var_name}) }} ELSE null END AS {var_name}" for var_name in return_clause]
-        return_clause = f"RETURN {', '.join(nodes + return_edges)}"
-        [limit, skip] = self.add_pagination_to_query(take, page)
-        query = f"{match_clause} {optional_clause} {with_clause} {return_clause} SKIP {skip} LIMIT {limit}"
-        return query
-
-    def construct_union_clause(self, match_preds, return_preds, match_no_preds, return_no_preds, optional_match_preds,edges, return_edges, edge_returns, page, take):
-        match_preds = f"MATCH {', '.join(match_preds)}"
-        # child field returns null if more than one node is not present
-        # multiline optional match
-        optional_clause = f"{' '.join([f'OPTIONAL MATCH {optional_pred}' for optional_pred in optional_match_preds])}"
-        
-        # make the ids into a list with distinct values to avoid node duplication
-        collect_child_nodes = [f"collect(distinct id(child{var_name})) AS child{var_name}" for var_name in return_preds]
-        with_clause = f"WITH {', '.join(return_preds + edges + collect_child_nodes)}"
-        tmp_return_preds = return_preds + edge_returns
-
-        
-        nodes = [f"CASE WHEN {var_name} IS NOT NULL THEN {{ properties: {var_name}{{.*, child: child{var_name}}}, id: id({var_name}), labels: labels({var_name}), elementId: elementId({var_name}) }} ELSE null END AS {var_name}" for var_name in return_preds]
-
-
-        # output example
-        # { node: n2{.*, child: childn2}}
-        #   { 
-        #            node: {
-        #              identity: id(n2),
-        #              labels: labels(n2),
-        #              properties: n2 {.*, child: childn2 },
-        #              elementId: elementId(n2)
-        #            }
-        #          }
-        # OR
-        # null AS n2
-        
-        nodes_no_pred = [f"null AS {var_name}" for var_name in return_no_preds]
-        return_preds = f"RETURN {', '.join(return_edges + nodes + nodes_no_pred)}"
-        match_no_preds = f"MATCH {', '.join(match_no_preds)}"
-        tmp_no_preds = [f"{{ properties: properties({var_name}), id: id({var_name}), labels: labels({var_name}), elementId: elementId({var_name})}} AS {var_name}" for var_name in return_no_preds]
-        return_no_preds = f"RETURN  {', '.join(tmp_no_preds)} , null AS {', null AS '.join(tmp_return_preds)}"
-        [limit,skip] = self.add_pagination_to_query(take, page)
-        query = f"{match_preds} {optional_clause} {with_clause} ORDER BY n3.id {return_preds}  SKIP {skip} LIMIT {limit} UNION {match_no_preds} {return_no_preds}"
-        return query
-
-    def match_node(self, node, var_name):
-        if node['id']:
-            return f"({var_name}:{node['type']} {{id: '{node['id']}'}})"
-        elif node['properties']:
-            properties = ", ".join([f"{k}: '{v}'" for k, v in node['properties'].items()])
-            return f"({var_name}:{node['type']} {{{properties}}})"
-        else:
-            return f"({var_name}:{node['type']})"
-
-    def parse_neo4j_results(self, results, all_properties):
-        (nodes, edges, _, _) = self.process_result(results, all_properties)
-        return {"nodes": nodes, "edges": edges}
-
-    def parse_and_serialize(self, input, schema, all_properties):
-        parsed_result = self.parse_neo4j_results(input, all_properties)
-        return parsed_result["nodes"], parsed_result["edges"]
-
-    def convert_to_dict(self, results, schema):
-        (_, _, node_dict, edge_dict) = self.process_result(results, True)
-        return (node_dict, edge_dict)
-    
-    def is_dict_node(self, item):
-        # Check if the item contains the typical node structure (identity, labels, properties)
-        return isinstance(item, dict) and 'id' in item and 'labels' in item and 'properties' in item and 'elementId' in item
-    
-    def process_result(self, results, all_properties):
-        nodes = []
-        edges = []
-        node_dict = {}
-        node_to_dict = {}
-        edge_to_dict = {}
-        node_type = set()
-        edge_type = set()
-
-        named_types = ['gene_name', 'transcript_name', 'protein_name']
-
-        for record in results:
-            for item in record.values():
-
-                if item is None:
-                    continue
-                # Checking if the item is a node of our return type
-                if self.is_dict_node(item) or isinstance(item, neo4j.graph.Node):
-                    label = None
-                    properties = None
-                    if self.is_dict_node(item):
-                        label = list(item['labels'])[0]
-                        properties = item['properties']['id']
-                        node_id = f"{item['id']}"
-                        
-                    else:
-                        label = list(item.labels)[0]
-                        # properties = item['id']
-                        node_id = f"{item['id']}"
-                        
-                    if node_id not in node_dict:
-                        node_data = {
-                            "data": {
-                                "id": node_id,
-                                "type": label,
-                            }
-                        }
-                        
-                        for key, value in item.items():
-                            if all_properties:
-                                if key != "id" and key != "synonyms":
-                                    node_data["data"][key] = value
-                            else:
-                                if key == 'properties':
-                                    node_data["data"]['properties'] = {}
-                                    for properties_name, property_value in value.items():
-                                        if properties_name in named_types:
-                                            node_data["data"]['properties']["name"] = property_value
-                                        if properties_name == 'child':
-                                            node_data["data"]['properties'][properties_name] = property_value
-                        nodes.append(node_data)
-                        if node_data["data"]["type"] not in node_type:
-                            node_type.add(node_data["data"]["type"])
-                            node_to_dict[node_data['data']['type']] = []
-                        node_to_dict[node_data['data']['type']].append(node_data)
-                        node_dict[node_id] = node_data
-                elif "relationship" in item or isinstance(item, neo4j.graph.Relationship):
-                    source_label = item["startNodeLabel"][0]
-                    target_label = item["endNodeLabel"][0]
-                    if "relationship" in item:
-                        item = item["relationship"]
-
-                    source_id = f"{item.nodes[0].id}"
-                    target_id = f"{item.nodes[1].id}"
-                    #source_label = f"{list(item.labels)[0]}"
-                    edge_data = {
-                        "data": {
-                            # "id": item.id,
-                            "label": item.type,
-                            "source": source_id,
-                            "target": target_id,
-                            "source_label": source_label,
-                            "target_label": target_label
-                        }
-                    }
-                    if item is not None or isinstance(item, type):
-                        for key, value in item.items():
-                            if key == 'source':
-                                edge_data["data"]["source_data"] = value
-                            else:
-                                edge_data["data"][key] = value
-                    edges.append(edge_data)
-                    if edge_data["data"]["label"] not in edge_type:
-                        edge_type.add(edge_data["data"]["label"])
-                        edge_to_dict[edge_data['data']['label']] = []
-                    edge_to_dict[edge_data['data']['label']].append(edge_data)
-        return (nodes, edges, node_to_dict, edge_to_dict)
-
-    def optional_child_match(self, var_name):
-        # Add OPTIONAL MATCH for outgoing relationships from the nodes that are included in the relationships
-        optional_child_match = f"({var_name})-[]->(child{var_name})"
-
-        return optional_child_match
-
-    def parse_id(self, request):
-        nodes = request["nodes"]
-        named_types = {"gene": "gene_name", "transcript": "transcript_name"}
-        prefixes = ["ENSG", "ENST"]
-
-        for node in nodes:
-            is_named_type = node['type'] in named_types
-            is_name_as_id = all(not node["id"].startswith(prefix) for prefix in prefixes)
-            no_id = node["id"] != ''
-            if is_named_type and is_name_as_id and no_id:
-                node_type = named_types[node['type']]
-                node['properties'][node_type] = node["id"]
-                node['id'] = ''
-            node["id"] = node["id"].lower()
-        return request
-
-    def add_pagination_to_query(self , take: str = "1", page: str = "1") -> str:
-        # Ensure 'take' and 'page' are strings and parse them, with defaults of 10 and 1 respectively
-        take = str(take) if not isinstance(take, str) else take
-        page = str(page) if not isinstance(page, str) else page
-
-        parsed_limit = int(take) if take.isdigit() else 10  # Default to 10 if invalid
-        parsed_page = int(page) if page.isdigit() else 1    # Default to page 1 if invalid
-        skip = (parsed_page - 1) * parsed_limit
-
-        # return LIMIT and SKIP to the query string on new lines
-
-        return parsed_limit, skip 
->>>>>>> 31b69a34
+from typing import List
+import logging
+from dotenv import load_dotenv
+import neo4j
+from app.services.query_generator_interface import QueryGeneratorInterface
+from neo4j import GraphDatabase
+import glob
+import os
+from neo4j.graph import Node, Relationship
+
+load_dotenv()
+
+# Configure logging
+logging.basicConfig(level=logging.INFO)
+logger = logging.getLogger(__name__)
+
+class CypherQueryGenerator(QueryGeneratorInterface):
+    def __init__(self, dataset_path: str):
+        self.driver = GraphDatabase.driver(
+            os.getenv('NEO4J_URI'),
+            auth=(os.getenv('NEO4J_USERNAME'), os.getenv('NEO4J_PASSWORD'))
+        )
+        # self.dataset_path = dataset_path
+        # self.load_dataset(self.dataset_path)
+
+    def close(self):
+        self.driver.close()
+
+    def load_dataset(self, path: str) -> None:
+        if not os.path.exists(path):
+            raise ValueError(f"Dataset path '{path}' does not exist.")
+
+        paths = glob.glob(os.path.join(path, "**/*.cypher"), recursive=True)
+        if not paths:
+            raise ValueError(f"No .cypher files found in dataset path '{path}'.")
+
+        # Separate nodes and edges
+        nodes_paths = [p for p in paths if p.endswith("nodes.cypher")]
+        edges_paths = [p for p in paths if p.endswith("edges.cypher")]
+
+        # Helper function to process files
+        def process_files(file_paths, file_type):
+            for file_path in file_paths:
+                logger.info(f"Start loading {file_type} dataset from '{file_path}'...")
+                try:
+                    with open(file_path, 'r') as file:
+                        data = file.read()
+                        for line in data.splitlines():
+                            self.run_query(line)
+                except Exception as e:
+                    logger.error(f"Error loading {file_type} dataset from '{file_path}': {e}")
+
+        # Process nodes and edges files
+        process_files(nodes_paths, "nodes")
+        process_files(edges_paths, "edges")
+
+        logger.info(f"Finished loading {len(nodes_paths)} nodes and {len(edges_paths)} edges datasets.")
+
+    def run_query(self, query_code, limit):
+        if isinstance(query_code, list):
+            query_code = query_code[0]
+        try:
+            curr_limit = min(5000, int(limit))  # TODO: Find a better way for the max limit
+        except (ValueError, TypeError):
+            curr_limit = 5000
+
+        with self.driver.session() as session:
+            # Split query into match and return parts
+            match_part = query_code.split('RETURN')[0]
+            return_part = query_code.split('RETURN')[1].split('LIMIT')[0] if 'LIMIT' in query_code else query_code.split('RETURN')[1]
+            
+            # Get all variables from return clause and clean them
+            return_vars = [v.strip() for v in return_part.split(',') if v.strip()]
+            
+            # Separate node and relationship variables
+            node_vars = [v for v in return_vars if v.startswith('n')]
+            rel_vars = [v for v in return_vars if v.startswith('r')]
+
+            # Build the counting expression for all nodes and relationships
+            node_counts = []
+            for var in node_vars:
+                node_counts.append(f"collect(DISTINCT {var})")
+            
+            rel_counts = []
+            for var in rel_vars:
+                rel_counts.append(f"collect(DISTINCT {var})")
+
+            # Combine all node collections and all relationship collections
+            node_count_expr = "size(reduce(s = [], l IN [" + ", ".join(node_counts) + "] | s + l))" if node_counts else "0"
+            rel_count_expr = "size(reduce(s = [], l IN [" + ", ".join(rel_counts) + "] | s + l))" if rel_counts else "0"
+
+            # Create the collection expression without quotes around variable names
+            result_map = ", ".join(f"{v}: {v}" for v in return_vars)
+
+            modified_query = f"""
+            {match_part}
+            WITH {', '.join(return_vars)}
+            WITH 
+                {node_count_expr} as total_nodes,
+                {rel_count_expr} as total_edges,
+                collect({{{result_map}}}) as all_results
+            RETURN 
+                total_nodes,
+                total_edges,
+                all_results[..{curr_limit}] as limited_results
+            """
+
+            # Execute the modified query
+            try:
+                result = session.run(modified_query).single()
+                
+                if result:
+                    # Process the results
+                    limited_results = []
+                    for item in result['limited_results']:
+                        record = {}
+                        for key, value in item.items():
+                            record[key] = value
+                        limited_results.append(record)
+
+                    return {
+                        'results': limited_results,
+                        'counts': {
+                            'total_nodes': result['total_nodes'],
+                            'total_edges': result['total_edges']
+                        }
+                    }
+                else:
+                    return {
+                        'results': [],
+                        'counts': {
+                            'total_nodes': 0,
+                            'total_edges': 0
+                        }
+                    }
+            except Exception as e:
+                logger.error(f"Query execution error: {e}")
+                logger.error(f"Generated query: {modified_query}")
+                raise
+
+    def query_Generator(self, requests, node_map,take, page):
+        nodes = requests['nodes']
+        if "predicates" in requests:
+            predicates = requests["predicates"]
+        else:
+            predicates = None
+
+        cypher_queries = []
+        # node_dict = {node['node_id']: node for node in nodes}
+
+        match_preds = []
+        optional_match_preds = []
+        edges = [] # added edges to separate nodes
+        return_edges = []
+        edge_returns = []
+        return_preds = []
+        where_preds = []
+        match_no_preds = []
+        return_no_preds = []
+        where_no_preds = []
+        node_ids = set()
+        # Track nodes that are included in relationships
+        used_nodes = set()
+        if not predicates:
+            # Case when there are no predicates
+            for node in nodes:
+                var_name = f"n_{node['node_id']}"
+                match_no_preds.append(self.match_node(node, var_name))
+                optional_match_preds.append(self.optional_child_match(var_name))
+                return_no_preds.append(var_name)
+            cypher_query = self.construct_clause(match_no_preds, return_no_preds, return_edges, [], optional_match_preds,page, take)
+            cypher_queries.append(cypher_query)
+        else:
+            for i, predicate in enumerate(predicates):
+                predicate_type = predicate['type'].replace(" ", "_").lower()
+                source_node = node_map[predicate['source']]
+                target_node = node_map[predicate['target']]
+                source_var = source_node['node_id']
+                target_var = target_node['node_id']
+
+                source_match = self.match_node(source_node, source_var)
+                optional_match_preds.append(self.optional_child_match(source_var))
+                match_preds.append(source_match)
+                target_match = self.match_node(target_node, target_var)
+                optional_match_preds.append(self.optional_child_match(target_var))
+
+
+                match_preds.append(f"({source_var})-[r{i}:{predicate_type}]->{target_match}")
+                edges.append(f"r{i}")
+                edges.append(f"labels(startNode(r{i})) AS startNodeLabels_r{i}")
+                edges.append(f"labels(endNode(r{i})) AS  endNodeLabels_r{i}")
+
+                edge_returns.append(f"r{i}")
+                
+                return_edges.append(f"{{relationship: r{i}, startNodeLabel: startNodeLabels_r{i}, endNodeLabel: endNodeLabels_r{i}}} AS r{i}")
+
+                used_nodes.add(predicate['source'])
+                used_nodes.add(predicate['target'])
+                node_ids.add(source_var)
+                node_ids.add(target_var)
+
+            for node_id, node in node_map.items():
+                if node_id not in used_nodes:
+                    var_name = f"n_{node_id}"
+                    match_no_preds.append(self.match_node(node, var_name))
+                    where_no_preds.extend(self.where_construct(node, var_name))
+                    return_no_preds.append(var_name)
+
+            list_of_node_ids = list(node_ids)
+            list_of_node_ids.sort()
+            return_preds.extend(list(list_of_node_ids))
+                
+            if (len(match_no_preds) == 0):
+                cypher_query = self.construct_clause(match_preds, return_preds, return_edges, edges, optional_match_preds,page, take)
+                cypher_queries.append(cypher_query)
+            else:
+                cypher_query = self.construct_union_clause(match_preds, return_preds, match_no_preds, return_no_preds, optional_match_preds, edges, return_edges, edge_returns, page, take)
+                cypher_queries.append(cypher_query)
+        
+        return cypher_queries
+    def construct_clause(self, match_clause, return_clause, return_edges, edges, optional_match_preds, page, take):
+        match_clause = f"MATCH {', '.join(match_clause)}"
+
+        optional_clause = f"{' '.join([f'OPTIONAL MATCH {optional_pred}' for optional_pred in optional_match_preds])}"
+        collect_child_nodes = [f"collect(distinct id(child{var_name})) AS child{var_name}" for var_name in return_clause]
+
+        if len(edges) != 0:
+            with_clause = f"WITH {', '.join(edges + return_clause + collect_child_nodes )}"
+        else:
+            with_clause = f"WITH {', '.join(return_clause + collect_child_nodes)}"
+        nodes = [f"CASE WHEN {var_name} IS NOT NULL THEN {{ properties: {var_name}{{.*, child: child{var_name}}}, id: id({var_name}), labels: labels({var_name}), elementId: elementId({var_name}) }} ELSE null END AS {var_name}" for var_name in return_clause]
+        return_clause = f"RETURN {', '.join(nodes + return_edges)}"
+        [limit, skip] = self.add_pagination_to_query(take, page)
+        query = f"{match_clause} {optional_clause} {with_clause} {return_clause} SKIP {skip} LIMIT {limit}"
+        return query
+
+    def construct_union_clause(self, match_preds, return_preds, match_no_preds, return_no_preds, optional_match_preds,edges, return_edges, edge_returns, page, take):
+        match_preds = f"MATCH {', '.join(match_preds)}"
+        # child field returns null if more than one node is not present
+        # multiline optional match
+        optional_clause = f"{' '.join([f'OPTIONAL MATCH {optional_pred}' for optional_pred in optional_match_preds])}"
+        
+        # make the ids into a list with distinct values to avoid node duplication
+        collect_child_nodes = [f"collect(distinct id(child{var_name})) AS child{var_name}" for var_name in return_preds]
+        with_clause = f"WITH {', '.join(return_preds + edges + collect_child_nodes)}"
+        tmp_return_preds = return_preds + edge_returns
+
+        
+        nodes = [f"CASE WHEN {var_name} IS NOT NULL THEN {{ properties: {var_name}{{.*, child: child{var_name}}}, id: id({var_name}), labels: labels({var_name}), elementId: elementId({var_name}) }} ELSE null END AS {var_name}" for var_name in return_preds]
+
+
+        # output example
+        # { node: n2{.*, child: childn2}}
+        #   { 
+        #            node: {
+        #              identity: id(n2),
+        #              labels: labels(n2),
+        #              properties: n2 {.*, child: childn2 },
+        #              elementId: elementId(n2)
+        #            }
+        #          }
+        # OR
+        # null AS n2
+        
+        nodes_no_pred = [f"null AS {var_name}" for var_name in return_no_preds]
+        return_preds = f"RETURN {', '.join(return_edges + nodes + nodes_no_pred)}"
+        match_no_preds = f"MATCH {', '.join(match_no_preds)}"
+        tmp_no_preds = [f"{{ properties: properties({var_name}), id: id({var_name}), labels: labels({var_name}), elementId: elementId({var_name})}} AS {var_name}" for var_name in return_no_preds]
+        return_no_preds = f"RETURN  {', '.join(tmp_no_preds)} , null AS {', null AS '.join(tmp_return_preds)}"
+        [limit,skip] = self.add_pagination_to_query(take, page)
+        query = f"{match_preds} {optional_clause} {with_clause} ORDER BY n3.id {return_preds}  SKIP {skip} LIMIT {limit} UNION {match_no_preds} {return_no_preds}"
+        return query
+
+    def match_node(self, node, var_name):
+        if node['id']:
+            return f"({var_name}:{node['type']} {{id: '{node['id']}'}})"
+        else:
+            return f"({var_name}:{node['type']})"
+
+    def where_construct(self, node, var_name):
+        properties = []
+        if node['id']: 
+            return properties
+        for key, property in node['properties'].items():
+            properties.append(f"{var_name}.{key} =~ '(?i){property}'")
+        return properties
+
+    def parse_neo4j_results(self, results, all_properties):
+        (nodes, edges, _, _) = self.process_result(results, all_properties)
+        return {"nodes": nodes, "edges": edges}
+
+    def parse_and_serialize(self, input, schema, all_properties):
+        parsed_result = self.parse_neo4j_results(input['results'], all_properties)
+        return (
+            parsed_result["nodes"],  # nodes
+            parsed_result["edges"],  # edges
+            input['counts']  # count information
+        )
+
+    def convert_to_dict(self, results, schema):
+        (_, _, node_dict, edge_dict) = self.process_result(results, True)
+        return (node_dict, edge_dict)
+    
+    def is_dict_node(self, item):
+        # Check if the item contains the typical node structure (identity, labels, properties)
+        return isinstance(item, dict) and 'id' in item and 'labels' in item and 'properties' in item and 'elementId' in item
+    
+    def process_result(self, results, all_properties):
+        nodes = []
+        edges = []
+        node_dict = {}
+        node_to_dict = {}
+        edge_to_dict = {}
+        node_type = set()
+        edge_type = set()
+        visited_relations = set()
+
+        named_types = ['gene_name', 'transcript_name', 'protein_name', 'pathway_name', 'term_name']
+
+        for record in results:
+            for item in record.values():
+
+                if item is None:
+                    continue
+                # Checking if the item is a node of our return type
+                if self.is_dict_node(item) or isinstance(item, neo4j.graph.Node):
+                    label = None
+                    properties = None
+                    if self.is_dict_node(item):
+                        label = list(item['labels'])[0]
+                        properties = item['properties']['id']
+                        node_id = f"{item['id']}"
+                        
+                    else:
+                        label = list(item.labels)[0]
+                        # properties = item['id']
+                        node_id = f"{item['id']}"
+                        
+                    if node_id not in node_dict:
+                        node_data = {
+                            "data": {
+                                "id": node_id,
+                                "type": label,
+                            }
+                        }
+                        
+                        for key, value in item.items():
+                            if all_properties:
+                                if key != "id" and key != "synonyms":
+                                    node_data["data"][key] = value
+                            else:
+                                if key == 'properties':
+                                    node_data["data"]['properties'] = {}
+                                    for properties_name, property_value in value.items():
+                                        if properties_name in named_types:
+                                            node_data["data"]['properties']["name"] = property_value
+                                        if properties_name == 'child':
+                                            node_data["data"]['properties'][properties_name] = property_value
+                        nodes.append(node_data)
+                        if node_data["data"]["type"] not in node_type:
+                            node_type.add(node_data["data"]["type"])
+                            node_to_dict[node_data['data']['type']] = []
+                        node_to_dict[node_data['data']['type']].append(node_data)
+                        node_dict[node_id] = node_data
+                elif "relationship" in item or isinstance(item, neo4j.graph.Relationship):
+                    source_label = item["startNodeLabel"][0]
+                    target_label = item["endNodeLabel"][0]
+                    if "relationship" in item:
+                        item = item["relationship"]
+
+                    source_id = f"{item.nodes[0].id}"
+                    target_id = f"{item.nodes[1].id}"
+                    #source_label = f"{list(item.labels)[0]}"
+                    edge_data = {
+                        "data": {
+                            # "id": item.id,
+                            "label": item.type,
+                            "source": source_id,
+                            "target": target_id,
+                            "source_label": source_label,
+                            "target_label": target_label
+                        }
+                    }
+                    if item is not None or isinstance(item, type):
+                        for key, value in item.items():
+                            if key == 'source':
+                                edge_data["data"]["source_data"] = value
+                            else:
+                                edge_data["data"][key] = value
+                    edges.append(edge_data)
+                    if edge_data["data"]["label"] not in edge_type:
+                        edge_type.add(edge_data["data"]["label"])
+                        edge_to_dict[edge_data['data']['label']] = []
+                    edge_to_dict[edge_data['data']['label']].append(edge_data)
+        return (nodes, edges, node_to_dict, edge_to_dict)
+
+    def optional_child_match(self, var_name):
+        # Add OPTIONAL MATCH for outgoing relationships from the nodes that are included in the relationships
+        optional_child_match = f"({var_name})-[]->(child{var_name})"
+
+        return optional_child_match
+
+    def parse_id(self, request):
+        nodes = request["nodes"]
+        named_types = {"gene": "gene_name", "transcript": "transcript_name"}
+        prefixes = ["ensg", "enst"]
+ 
+        for node in nodes:
+            is_named_type = node['type'] in named_types
+            id = node["id"].lower()
+            is_name_as_id = all(not id.startswith(prefix) for prefix in prefixes)
+            no_id = node["id"] != ''
+            if is_named_type and is_name_as_id and no_id:
+                node_type = named_types[node['type']]
+                node['properties'][node_type] = node["id"]
+                node['id'] = ''
+            node["id"] = node["id"].lower()
+        return request
+
+    def add_pagination_to_query(self , take: str = "1", page: str = "1") -> str:
+        # Ensure 'take' and 'page' are strings and parse them, with defaults of 10 and 1 respectively
+        take = str(take) if not isinstance(take, str) else take
+        page = str(page) if not isinstance(page, str) else page
+
+        parsed_limit = int(take) if take.isdigit() else 10  # Default to 10 if invalid
+        parsed_page = int(page) if page.isdigit() else 1    # Default to page 1 if invalid
+        skip = (parsed_page - 1) * parsed_limit
+
+        # return LIMIT and SKIP to the query string on new lines
+
+        return parsed_limit, skip 
+