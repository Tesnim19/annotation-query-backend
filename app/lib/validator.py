--- conflicted
+++ resolved
@@ -18,13 +18,9 @@
         if 'node_id' not in node or node['node_id'] == "":
             raise Exception("node_id is required")
         if 'properties' not in node:
-            node["properties"] = {}
+            raise Exception("properties is required")
 
-<<<<<<< HEAD
-    ''''    
-=======
-    '''
->>>>>>> adaa85ae
+    ''''
     # validate properties of nodes
     for node in nodes:
         properties = node['properties']
