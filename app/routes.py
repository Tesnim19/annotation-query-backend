from flask import copy_current_request_context, request, jsonify, Response
import logging
import json
import yaml
import os
import threading
from app import app, databases, schema_manager
from app.lib import validate_request
from flask_cors import CORS
from app.lib import limit_graph
from app.lib.email import init_mail, send_email
from dotenv import load_dotenv
from distutils.util import strtobool

# Load environmental variables
load_dotenv()

# Flask-Mail configuration
app.config['MAIL_SERVER'] = os.getenv('MAIL_SERVER') 
app.config['MAIL_PORT'] = os.getenv('MAIL_PORT')
app.config['MAIL_USE_TLS'] = bool(strtobool(os.getenv('MAIL_USE_TLS')))
app.config['MAIL_USE_SSL'] = bool(strtobool(os.getenv('MAIL_USE_SSL')))
app.config['MAIL_USERNAME'] = os.getenv('MAIL_USERNAME')
app.config['MAIL_PASSWORD'] = os.getenv('MAIL_PASSWORD')
app.config['MAIL_DEFAULT_SENDER'] = os.getenv('MAIL_DEFAULT_SENDER')

# Initialize Flask-Mail
init_mail(app)

CORS(app)

# Setup basic logging
logging.basicConfig(level=logging.DEBUG)

def load_config():
    config_path = os.path.join(os.path.dirname(__file__), '..', 'config', 'config.yaml')
    try:
        with open(config_path, 'r') as file:
            config = yaml.safe_load(file)
        logging.info("Configuration loaded successfully.")
        return config
    except FileNotFoundError:
        logging.error(f"Config file not found at: {config_path}")
        raise
    except yaml.YAMLError as e:
        logging.error(f"Error parsing YAML file: {e}")
        raise

config = load_config()

@app.route('/nodes', methods=['GET'])
def get_nodes_endpoint():
    nodes = json.dumps(schema_manager.get_nodes(), indent=4)
    return Response(nodes, mimetype='application/json')

@app.route('/edges', methods=['GET'])
def get_edges_endpoint():
    edges = json.dumps(schema_manager.get_edges(), indent=4)
    return Response(edges, mimetype='application/json')

@app.route('/relations/<node_label>', methods=['GET'])
def get_relations_for_node_endpoint(node_label):
    relations = json.dumps(schema_manager.get_relations_for_node(node_label), indent=4)
    return Response(relations, mimetype='application/json')

@app.route('/query', methods=['POST'])
def process_query():
    data = request.get_json()
    if not data or 'requests' not in data:
        return jsonify({"error": "Missing requests data"}), 400
    
    limit = request.args.get('limit')
    properties = request.args.get('properties')
    
    if properties:
        properties = bool(strtobool(properties))
    else:
        properties = False

    if limit:
        try:
            limit = int(limit)
        except ValueError:
            return jsonify({"error": "Invalid limit value. It should be an integer."}), 400
    else:
        limit = None
    try:
        requests = data['requests']
        # Validate the request data before processing
        node_map = validate_request(requests, schema_manager.schema)
        if node_map is None:
            return jsonify({"error": "Invalid node_map returned by validate_request"}), 400

        database_type = config['database']['type']
        db_instance = databases[database_type]

        #convert id to appropriate format
        requests = db_instance.parse_id(requests)

        # Generate the query code
        query_code = db_instance.query_Generator(requests, node_map)
        # Run the query and parse the results
        result = db_instance.run_query(query_code)
        parsed_result = db_instance.parse_and_serialize(result, schema_manager.schema, properties)
        
        response_data = {
            "nodes": parsed_result[0],
            "edges": parsed_result[1]
        }
<<<<<<< HEAD
        limit = config['graph']['limit']

        if isinstance(limit, str) and limit != 'None':
=======
        
        if limit:
>>>>>>> 66ae5487
            response_data = limit_graph(response_data, limit)

        formatted_response = json.dumps(response_data, indent=4)
        return Response(formatted_response, mimetype='application/json')
    except Exception as e:
        logging.error(f"Error processing query: {e}")
        return jsonify({"error": str(e)}), 500

@app.route('/email-query', methods=['POST'])
def process_email_query():
    data = request.get_json()
    if not data or 'requests' not in data:
        return jsonify({"error": "Missing requests data"}), 400
    if 'email' not in data:
        return jsonify({"error": "Email missing"}), 400
    @copy_current_request_context
    def send_full_data():
        try:
            requests = data['requests']
            email = data['email']
        
            # Validate the request data before processing
            node_map = validate_request(requests, schema_manager.schema)
            if node_map is None:
                return jsonify({"error": "Invalid node_map returned by validate_request"}), 400
        
            database_type = config['database']['type']
            db_instance = databases[database_type]
            
            requests = db_instance.parse_id(requests)

            # Generate the query code
            query_code = db_instance.query_Generator(requests, node_map)
        
            # Run the query and parse the results
            result = db_instance.run_query(query_code)
            parsed_result = db_instance.convert_to_dict(result, schema_manager.schema)
            
            subject = 'Full Data'
            body = f'Hello {email} here is the full data you requested'

            send_email(subject, [email], body, parsed_result)
        except Exception as e:
            logging.error(f"Error processing query: {e}")

    sender = threading.Thread(name='main_sender', target=send_full_data)
    sender.start() 
    return jsonify({'message': 'Email sent successfully'}), 200<|MERGE_RESOLUTION|>--- conflicted
+++ resolved
@@ -107,14 +107,8 @@
             "nodes": parsed_result[0],
             "edges": parsed_result[1]
         }
-<<<<<<< HEAD
-        limit = config['graph']['limit']
-
-        if isinstance(limit, str) and limit != 'None':
-=======
         
         if limit:
->>>>>>> 66ae5487
             response_data = limit_graph(response_data, limit)
 
         formatted_response = json.dumps(response_data, indent=4)
