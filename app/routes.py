--- conflicted
+++ resolved
@@ -1,464 +1,301 @@
-<<<<<<< HEAD
-from flask import copy_current_request_context, request, jsonify, Response
-import logging
-import json
-import yaml
-import os
-import threading
-from app import app, databases, schema_manager
-from app.lib import validate_request
-from flask_cors import CORS
-from app.lib import limit_graph
-from app.lib.auth import token_required
-from app.lib.email import init_mail, send_email
-from dotenv import load_dotenv
-from distutils.util import strtobool
-from app.lib.request_enchance import RequestIntermediator
-
-# Load environmental variables
-load_dotenv()
-
-# set mongo loggin
-logging.getLogger('pymongo').setLevel(logging.CRITICAL)
-
-# Flask-Mail configuration
-app.config['MAIL_SERVER'] = os.getenv('MAIL_SERVER') 
-app.config['MAIL_PORT'] = os.getenv('MAIL_PORT')
-app.config['MAIL_USE_TLS'] = bool(strtobool(os.getenv('MAIL_USE_TLS')))
-app.config['MAIL_USE_SSL'] = bool(strtobool(os.getenv('MAIL_USE_SSL')))
-app.config['MAIL_USERNAME'] = os.getenv('MAIL_USERNAME')
-app.config['MAIL_PASSWORD'] = os.getenv('MAIL_PASSWORD')
-app.config['MAIL_DEFAULT_SENDER'] = os.getenv('MAIL_DEFAULT_SENDER')
-
-llm = app.config['llm_handler']
-storage_service = app.config['storage_service']
-
-# Initialize Flask-Mail
-init_mail(app)
-
-CORS(app)
-
-# Setup basic logging
-logging.basicConfig(level=logging.DEBUG)
-
-def load_config():
-    config_path = os.path.join(os.path.dirname(__file__), '..', 'config', 'config.yaml')
-    try:
-        with open(config_path, 'r') as file:
-            config = yaml.safe_load(file)
-        logging.info("Configuration loaded successfully.")
-        return config
-    except FileNotFoundError:
-        logging.error(f"Config file not found at: {config_path}")
-        raise
-    except yaml.YAMLError as e:
-        logging.error(f"Error parsing YAML file: {e}")
-        raise
-
-config = load_config()
-
-@app.route('/kg-info', methods=['GET'])
-@token_required
-def get_graph_info(current_user_id):
-    graph_info = json.dumps(schema_manager.graph_info, indent=4)
-    return Response(graph_info, mimetype='application/json')
-
-@app.route('/nodes', methods=['GET'])
-@token_required
-def get_nodes_endpoint(current_user_id):
-    nodes = json.dumps(schema_manager.get_nodes(), indent=4)
-    return Response(nodes, mimetype='application/json')
-
-@app.route('/edges', methods=['GET'])
-@token_required
-def get_edges_endpoint(current_user_id):
-    edges = json.dumps(schema_manager.get_edges(), indent=4)
-    return Response(edges, mimetype='application/json')
-
-@app.route('/relations/<node_label>', methods=['GET'])
-@token_required
-def get_relations_for_node_endpoint(current_user_id, node_label):
-    relations = json.dumps(schema_manager.get_relations_for_node(node_label), indent=4)
-    return Response(relations, mimetype='application/json')
-
-@app.route('/query', methods=['POST'])
-# @token_required
-def process_query():
-
-    limit = 5000;
-    data = request.get_json()
-    if not data or 'requests' not in data:
-        return jsonify({"error": "Missing requests data"}), 400
-    
-    try:
-        requests = data['requests']
-
-         # Check if any predicates have empty/unspecified types
-        has_unspecified = any(
-            not p.get('type') 
-            for p in requests.get('predicates', [])
-        )
-
-        # If there are unspecified relationships, check for possible paths
-        if has_unspecified:
-            intermediator = RequestIntermediator()
-            enhanced_requests = intermediator.enhance_request(requests)
-
-            if len(enhanced_requests) > 1:
-                formatted_requests = {
-                    f"request_{i+1}": req 
-                    for i, req in enumerate(enhanced_requests)
-                }
-                return jsonify({
-                    "status": "needs_enhancement",
-                    "possible_paths": formatted_requests
-                }), 200
-
-            # If only one enhancement possible, use that request
-            requests = enhanced_requests[0]
-        
-
-        limit = request.args.get('limit')
-        properties = request.args.get('properties')
-        
-        if properties:
-            properties = bool(strtobool(properties))
-        else:
-            properties = False
-
-        if limit:
-            try:
-                limit = int(limit)
-            except ValueError:
-                return jsonify({"error": "Invalid limit value. It should be an integer."}), 400
-        else:
-            limit = None
-        
-        # Validate the request data before processing
-        node_map = validate_request(requests, schema_manager.schema)
-        if node_map is None:
-            return jsonify({"error": "Invalid node_map returned by validate_request"}), 400
-
-        database_type = config['database']['type']
-        db_instance = databases[database_type]
-
-        #convert id to appropriate format
-        requests = db_instance.parse_id(requests)
-
-        # Generate the query code
-        query_code = db_instance.query_Generator(requests, node_map)
-        
-        # Run the query and parse the results
-        result = db_instance.run_query(query_code, limit)
-        nodes, edges, counts = db_instance.parse_and_serialize(
-            result, 
-            schema_manager.schema, 
-            properties
-        )
-        
-        response_data = {
-            "nodes": nodes,
-            "edges": edges,
-            "metadata": {
-                "total_nodes": counts['total_nodes'],
-                "total_edges": counts['total_edges'],
-                "limited": len(nodes) >= int(limit) if limit else False,
-                "limit": int(limit) if limit else None
-            }
-        }
-
-        title = llm.generate_title(query_code)
-        summary = llm.generate_summary(response_data)
-
-        if isinstance(query_code, list):
-            query_code = query_code[0]
-
-        # storage_service.save(str(current_user_id), query_code, title, summary)
-
-        if limit:
-            response_data = limit_graph(response_data, limit)
-
-        formatted_response = json.dumps(response_data, indent=4)
-        return Response(formatted_response, mimetype='application/json')
-    except Exception as e:
-        logging.error(f"Error processing query: {e}")
-        return jsonify({"error": str(e)}), 500
-
-@app.route('/email-query', methods=['POST'])
-@token_required
-def process_email_query(current_user_id):
-    data = request.get_json()
-    if not data or 'requests' not in data:
-        return jsonify({"error": "Missing requests data"}), 400
-    if 'email' not in data:
-        return jsonify({"error": "Email missing"}), 400
-    @copy_current_request_context
-    def send_full_data():
-        try:
-            requests = data['requests']
-            email = data['email']
-        
-            # Validate the request data before processing
-            node_map = validate_request(requests, schema_manager.schema)
-            if node_map is None:
-                return jsonify({"error": "Invalid node_map returned by validate_request"}), 400
-        
-            database_type = config['database']['type']
-            db_instance = databases[database_type]
-            
-            requests = db_instance.parse_id(requests)
-
-            # Generate the query code
-            query_code = db_instance.query_Generator(requests, node_map)
-        
-            # Run the query and parse the results
-            result = db_instance.run_query(query_code)
-            parsed_result = db_instance.convert_to_dict(result, schema_manager.schema)
-            
-            subject = 'Full Data'
-            body = f'Hello {email} here is the full data you requested'
-
-            send_email(subject, [email], body, parsed_result)
-        except Exception as e:
-            logging.error(f"Error processing query: {e}")
-
-    sender = threading.Thread(name='main_sender', target=send_full_data)
-    sender.start() 
-    return jsonify({'message': 'Email sent successfully'}), 200
-
-@app.route('/history', methods=['GET'])
-@token_required
-def process_user_history(current_user_id):
-    page_number = request.args.get('page_number')
-    if page_number is not None:
-        page_number = int(page_number)
-    else:
-        page_number = 1
-    return_value = []
-    cursor = storage_service.get_all(str(current_user_id), page_number)
-
-    if cursor is None:
-        return jsonify('No value Found'), 200
-
-    for document in cursor:
-        return_value.append({
-            'id': str(document['_id']),
-            'title': document['title'],
-            'summary': document['summary']
-        })
-    return Response(json.dumps(return_value, indent=4), mimetype='application/json')
-
-@app.route('/history/<id>', methods=['GET'])
-@token_required
-def process_user_history_by_id(current_user_id, id):
-    cursor = storage_service.get_by_id(id)
-
-    if cursor is None:
-        return jsonify('No value Found'), 200
-    
-    query = cursor.query
-
-    limit = request.args.get('limit')
-    properties = request.args.get('properties')
-    
-    if properties:
-        properties = bool(strtobool(properties))
-    else:
-        properties = False
-
-    if limit:
-        try:
-            limit = int(limit)
-        except ValueError:
-            return jsonify({"error": "Invalid limit value. It should be an integer."}), 400
-    else:
-        limit = None
-
-
-    try:
-        database_type = config['database']['type']
-        db_instance = databases[database_type]
-        
-        # Run the query and parse the results
-        result = db_instance.run_query(query)
-        parsed_result = db_instance.parse_and_serialize(result, schema_manager.schema, properties)
-        
-        response_data = {
-            "nodes": parsed_result[0],
-            "edges": parsed_result[1]
-        }
-
-        if limit:
-            response_data = limit_graph(response_data, limit)
-
-        formatted_response = json.dumps(response_data, indent=4)
-        return Response(formatted_response, mimetype='application/json')
-    except Exception as e:
-        logging.error(f"Error processing query: {e}")
-        return jsonify({"error": str(e)}), 500
-    
-=======
-from flask import copy_current_request_context, request, jsonify, Response
-import logging
-import json
-import yaml
-import os
-import threading
-from app import app, databases, schema_manager
-from app.lib import validate_request
-from flask_cors import CORS
-from app.lib import limit_graph
-from app.lib.email import init_mail, send_email
-from dotenv import load_dotenv
-from distutils.util import strtobool
-
-# Load environmental variables
-load_dotenv()
-
-# Flask-Mail configuration
-app.config['MAIL_SERVER'] = os.getenv('MAIL_SERVER') 
-app.config['MAIL_PORT'] = os.getenv('MAIL_PORT')
-app.config['MAIL_USE_TLS'] = bool(strtobool(os.getenv('MAIL_USE_TLS')))
-app.config['MAIL_USE_SSL'] = bool(strtobool(os.getenv('MAIL_USE_SSL')))
-app.config['MAIL_USERNAME'] = os.getenv('MAIL_USERNAME')
-app.config['MAIL_PASSWORD'] = os.getenv('MAIL_PASSWORD')
-app.config['MAIL_DEFAULT_SENDER'] = os.getenv('MAIL_DEFAULT_SENDER')
-
-# Initialize Flask-Mail
-init_mail(app)
-
-CORS(app)
-
-# Setup basic logging
-logging.basicConfig(level=logging.DEBUG)
-
-def load_config():
-    config_path = os.path.join(os.path.dirname(__file__), '..', 'config', 'config.yaml')
-    try:
-        with open(config_path, 'r') as file:
-            config = yaml.safe_load(file)
-        logging.info("Configuration loaded successfully.")
-        return config
-    except FileNotFoundError:
-        logging.error(f"Config file not found at: {config_path}")
-        raise
-    except yaml.YAMLError as e:
-        logging.error(f"Error parsing YAML file: {e}")
-        raise
-
-config = load_config()
-
-@app.route('/nodes', methods=['GET'])
-def get_nodes_endpoint():
-    nodes = json.dumps(schema_manager.get_nodes(), indent=4)
-    return Response(nodes, mimetype='application/json')
-
-@app.route('/edges', methods=['GET'])
-def get_edges_endpoint():
-    edges = json.dumps(schema_manager.get_edges(), indent=4)
-    return Response(edges, mimetype='application/json')
-
-@app.route('/relations/<node_label>', methods=['GET'])
-def get_relations_for_node_endpoint(node_label):
-    relations = json.dumps(schema_manager.get_relations_for_node(node_label), indent=4)
-    return Response(relations, mimetype='application/json')
-
-@app.route('/query', methods=['POST'])
-def process_query():
-    data = request.get_json()
-    if not data or 'requests' not in data:
-        return jsonify({"error": "Missing requests data"}), 400
-    
-    limit = request.args.get('limit')
-    take = request.args.get('take', default=10)
-    page = request.args.get('page', default=1)
-
-    properties = request.args.get('properties')
-    
-    if properties:
-        properties = bool(strtobool(properties))
-    else:
-        properties = False
-
-    if limit:
-        try:
-            limit = int(limit)
-        except ValueError:
-            return jsonify({"error": "Invalid limit value. It should be an integer."}), 400
-    else:
-        limit = None
-    try:
-        requests = data['requests']
-        # Validate the request data before processing
-        node_map = validate_request(requests, schema_manager.schema)
-        if node_map is None:
-            return jsonify({"error": "Invalid node_map returned by validate_request"}), 400
-
-        database_type = config['database']['type']
-        db_instance = databases[database_type]
-
-        #convert id to appropriate format
-        requests = db_instance.parse_id(requests)
-
-        # Generate the query code
-        query_code = db_instance.query_Generator(requests, node_map,take, page)
-
-        # Run the query and parse the results
-        result = db_instance.run_query(query_code)
-        parsed_result = db_instance.parse_and_serialize(result, schema_manager.schema, properties)
-        
-        response_data = {
-            "nodes": parsed_result[0],
-            "edges": parsed_result[1]
-        }
-        
-        if limit:
-            response_data = limit_graph(response_data, limit)
-
-        formatted_response = json.dumps(response_data, indent=4)
-        return Response(formatted_response, mimetype='application/json')
-    except Exception as e:
-        logging.error(f"Error processing query: {e}")
-        return jsonify({"error": str(e)}), 500
-
-@app.route('/email-query', methods=['POST'])
-def process_email_query():
-    data = request.get_json()
-    if not data or 'requests' not in data:
-        return jsonify({"error": "Missing requests data"}), 400
-    if 'email' not in data:
-        return jsonify({"error": "Email missing"}), 400
-    @copy_current_request_context
-    def send_full_data():
-        try:
-            requests = data['requests']
-            email = data['email']
-        
-            # Validate the request data before processing
-            node_map = validate_request(requests, schema_manager.schema)
-            if node_map is None:
-                return jsonify({"error": "Invalid node_map returned by validate_request"}), 400
-        
-            database_type = config['database']['type']
-            db_instance = databases[database_type]
-            
-            requests = db_instance.parse_id(requests)
-
-            # Generate the query code
-            query_code = db_instance.query_Generator(requests, node_map)
-        
-            # Run the query and parse the results
-            result = db_instance.run_query(query_code)
-            parsed_result = db_instance.convert_to_dict(result, schema_manager.schema)
-            
-            subject = 'Full Data'
-            body = f'Hello {email} here is the full data you requested'
-
-            send_email(subject, [email], body, parsed_result)
-        except Exception as e:
-            logging.error(f"Error processing query: {e}")
-
-    sender = threading.Thread(name='main_sender', target=send_full_data)
-    sender.start() 
-    return jsonify({'message': 'Email sent successfully'}), 200
->>>>>>> 31b69a34
+from flask import copy_current_request_context, request, jsonify, Response
+import logging
+import json
+import yaml
+import os
+import threading
+from app import app, databases, schema_manager
+from app.lib import validate_request
+from flask_cors import CORS
+from app.lib import limit_graph
+from app.lib.auth import token_required
+from app.lib.email import init_mail, send_email
+from dotenv import load_dotenv
+from distutils.util import strtobool
+from app.lib.request_enchance import RequestIntermediator
+
+# Load environmental variables
+load_dotenv()
+
+# set mongo loggin
+logging.getLogger('pymongo').setLevel(logging.CRITICAL)
+
+# Flask-Mail configuration
+app.config['MAIL_SERVER'] = os.getenv('MAIL_SERVER') 
+app.config['MAIL_PORT'] = os.getenv('MAIL_PORT')
+app.config['MAIL_USE_TLS'] = bool(strtobool(os.getenv('MAIL_USE_TLS')))
+app.config['MAIL_USE_SSL'] = bool(strtobool(os.getenv('MAIL_USE_SSL')))
+app.config['MAIL_USERNAME'] = os.getenv('MAIL_USERNAME')
+app.config['MAIL_PASSWORD'] = os.getenv('MAIL_PASSWORD')
+app.config['MAIL_DEFAULT_SENDER'] = os.getenv('MAIL_DEFAULT_SENDER')
+
+llm = app.config['llm_handler']
+storage_service = app.config['storage_service']
+
+# Initialize Flask-Mail
+init_mail(app)
+
+CORS(app)
+
+# Setup basic logging
+logging.basicConfig(level=logging.DEBUG)
+
+def load_config():
+    config_path = os.path.join(os.path.dirname(__file__), '..', 'config', 'config.yaml')
+    try:
+        with open(config_path, 'r') as file:
+            config = yaml.safe_load(file)
+        logging.info("Configuration loaded successfully.")
+        return config
+    except FileNotFoundError:
+        logging.error(f"Config file not found at: {config_path}")
+        raise
+    except yaml.YAMLError as e:
+        logging.error(f"Error parsing YAML file: {e}")
+        raise
+
+config = load_config()
+
+@app.route('/kg-info', methods=['GET'])
+@token_required
+def get_graph_info(current_user_id):
+    graph_info = json.dumps(schema_manager.graph_info, indent=4)
+    return Response(graph_info, mimetype='application/json')
+
+@app.route('/nodes', methods=['GET'])
+@token_required
+def get_nodes_endpoint(current_user_id):
+    nodes = json.dumps(schema_manager.get_nodes(), indent=4)
+    return Response(nodes, mimetype='application/json')
+
+@app.route('/edges', methods=['GET'])
+@token_required
+def get_edges_endpoint(current_user_id):
+    edges = json.dumps(schema_manager.get_edges(), indent=4)
+    return Response(edges, mimetype='application/json')
+
+@app.route('/relations/<node_label>', methods=['GET'])
+@token_required
+def get_relations_for_node_endpoint(current_user_id, node_label):
+    relations = json.dumps(schema_manager.get_relations_for_node(node_label), indent=4)
+    return Response(relations, mimetype='application/json')
+
+@app.route('/query', methods=['POST'])
+# @token_required
+def process_query():
+
+    limit = 5000;
+    data = request.get_json()
+    if not data or 'requests' not in data:
+        return jsonify({"error": "Missing requests data"}), 400
+    
+    try:
+        requests = data['requests']
+
+         # Check if any predicates have empty/unspecified types
+        has_unspecified = any(
+            not p.get('type') 
+            for p in requests.get('predicates', [])
+        )
+
+        # If there are unspecified relationships, check for possible paths
+        if has_unspecified:
+            intermediator = RequestIntermediator()
+            enhanced_requests = intermediator.enhance_request(requests)
+
+            if len(enhanced_requests) > 1:
+                formatted_requests = {
+                    f"request_{i+1}": req 
+                    for i, req in enumerate(enhanced_requests)
+                }
+                return jsonify({
+                    "status": "needs_enhancement",
+                    "possible_paths": formatted_requests
+                }), 200
+
+            # If only one enhancement possible, use that request
+            requests = enhanced_requests[0]
+        
+
+        limit = request.args.get('limit')
+        take = request.args.get('take', default=10)
+        page = request.args.get('page', default=1)
+
+        properties = request.args.get('properties')
+            
+        if properties:
+            properties = bool(strtobool(properties))
+        else:
+            properties = False
+
+        if limit:
+            try:
+                limit = int(limit)
+            except ValueError:
+                return jsonify({"error": "Invalid limit value. It should be an integer."}), 400
+        else:
+            limit = None
+        
+        # Validate the request data before processing
+        node_map = validate_request(requests, schema_manager.schema)
+        if node_map is None:
+            return jsonify({"error": "Invalid node_map returned by validate_request"}), 400
+
+        database_type = config['database']['type']
+        db_instance = databases[database_type]
+
+        #convert id to appropriate format
+        requests = db_instance.parse_id(requests)
+
+        # Generate the query code
+        query_code = db_instance.query_Generator(requests, node_map,take, page)
+
+        # Run the query and parse the results
+        result = db_instance.run_query(query_code, limit)
+        nodes, edges, counts = db_instance.parse_and_serialize(
+            result, 
+            schema_manager.schema, 
+            properties
+        )
+        
+        response_data = {
+            "nodes": nodes,
+            "edges": edges,
+            "metadata": {
+                "total_nodes": counts['total_nodes'],
+                "total_edges": counts['total_edges'],
+                "limited": len(nodes) >= int(limit) if limit else False,
+                "limit": int(limit) if limit else None
+            }
+        }
+
+        title = llm.generate_title(query_code)
+        summary = llm.generate_summary(response_data)
+
+        if isinstance(query_code, list):
+            query_code = query_code[0]
+
+        # storage_service.save(str(current_user_id), query_code, title, summary)
+
+        if limit:
+            response_data = limit_graph(response_data, limit)
+
+        formatted_response = json.dumps(response_data, indent=4)
+        return Response(formatted_response, mimetype='application/json')
+    except Exception as e:
+        logging.error(f"Error processing query: {e}")
+        return jsonify({"error": str(e)}), 500
+
+@app.route('/email-query', methods=['POST'])
+@token_required
+def process_email_query(current_user_id):
+    data = request.get_json()
+    if not data or 'requests' not in data:
+        return jsonify({"error": "Missing requests data"}), 400
+    if 'email' not in data:
+        return jsonify({"error": "Email missing"}), 400
+    @copy_current_request_context
+    def send_full_data():
+        try:
+            requests = data['requests']
+            email = data['email']
+        
+            # Validate the request data before processing
+            node_map = validate_request(requests, schema_manager.schema)
+            if node_map is None:
+                return jsonify({"error": "Invalid node_map returned by validate_request"}), 400
+        
+            database_type = config['database']['type']
+            db_instance = databases[database_type]
+            
+            requests = db_instance.parse_id(requests)
+
+            # Generate the query code
+            query_code = db_instance.query_Generator(requests, node_map)
+        
+            # Run the query and parse the results
+            result = db_instance.run_query(query_code)
+            parsed_result = db_instance.convert_to_dict(result, schema_manager.schema)
+            
+            subject = 'Full Data'
+            body = f'Hello {email} here is the full data you requested'
+
+            send_email(subject, [email], body, parsed_result)
+        except Exception as e:
+            logging.error(f"Error processing query: {e}")
+
+    sender = threading.Thread(name='main_sender', target=send_full_data)
+    sender.start() 
+    return jsonify({'message': 'Email sent successfully'}), 200
+
+@app.route('/history', methods=['GET'])
+@token_required
+def process_user_history(current_user_id):
+    page_number = request.args.get('page_number')
+    if page_number is not None:
+        page_number = int(page_number)
+    else:
+        page_number = 1
+    return_value = []
+    cursor = storage_service.get_all(str(current_user_id), page_number)
+
+    if cursor is None:
+        return jsonify('No value Found'), 200
+
+    for document in cursor:
+        return_value.append({
+            'id': str(document['_id']),
+            'title': document['title'],
+            'summary': document['summary']
+        })
+    return Response(json.dumps(return_value, indent=4), mimetype='application/json')
+
+@app.route('/history/<id>', methods=['GET'])
+@token_required
+def process_user_history_by_id(current_user_id, id):
+    cursor = storage_service.get_by_id(id)
+
+    if cursor is None:
+        return jsonify('No value Found'), 200
+    
+    query = cursor.query
+
+    limit = request.args.get('limit')
+    properties = request.args.get('properties')
+    
+    if properties:
+        properties = bool(strtobool(properties))
+    else:
+        properties = False
+
+    if limit:
+        try:
+            limit = int(limit)
+        except ValueError:
+            return jsonify({"error": "Invalid limit value. It should be an integer."}), 400
+    else:
+        limit = None
+
+
+    try:
+        database_type = config['database']['type']
+        db_instance = databases[database_type]
+        
+        # Run the query and parse the results
+        result = db_instance.run_query(query)
+        parsed_result = db_instance.parse_and_serialize(result, schema_manager.schema, properties)
+        
+        response_data = {
+            "nodes": parsed_result[0],
+            "edges": parsed_result[1]
+        }
+
+        if limit:
+            response_data = limit_graph(response_data, limit)
+
+        formatted_response = json.dumps(response_data, indent=4)
+        return Response(formatted_response, mimetype='application/json')
+    except Exception as e:
+        logging.error(f"Error processing query: {e}")
+        return jsonify({"error": str(e)}), 500
+    